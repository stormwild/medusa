{
  "name": "medusa-payment-adyen",
  "version": "1.1.39",
  "description": "Adyen Payment provider for Medusa Commerce",
  "main": "index.js",
  "repository": {
    "type": "git",
    "url": "https://github.com/medusajs/medusa",
    "directory": "packages/medusa-payment-adyen"
  },
  "author": "Oliver Juhl",
  "license": "MIT",
  "devDependencies": {
    "@babel/cli": "^7.7.5",
    "@babel/core": "^7.7.5",
    "@babel/node": "^7.7.4",
    "@babel/plugin-proposal-class-properties": "^7.7.4",
    "@babel/plugin-transform-instanceof": "^7.8.3",
    "@babel/plugin-transform-runtime": "^7.7.6",
    "@babel/preset-env": "^7.7.5",
    "@babel/register": "^7.7.4",
    "@babel/runtime": "^7.9.6",
    "client-sessions": "^0.8.0",
    "cross-env": "^7.0.2",
    "eslint": "^6.8.0",
    "jest": "^25.5.2",
    "medusa-test-utils": "^1.1.37"
  },
  "scripts": {
    "build": "babel src -d .",
<<<<<<< HEAD
    "prepare": "cross-env NODE_ENV=production yarn run build",
    "watch": "babel -w src --out-dir .",
    "test": "jest"
=======
    "prepare": "cross-env NODE_ENV=production npm run build",
    "watch": "babel -w src --out-dir . --ignore **/__tests__",
    "test": "jest --passWithNoTests"
>>>>>>> 1c58a118
  },
  "peerDependencies": {
    "medusa-interfaces": "1.x"
  },
  "dependencies": {
    "@adyen/api-library": "^5.0.1",
    "@babel/plugin-transform-classes": "^7.9.5",
    "axios": "^0.19.2",
    "body-parser": "^1.19.0",
    "cors": "^2.8.5",
    "express": "^4.17.1",
    "medusa-core-utils": "^1.1.31"
  },
  "gitHead": "81a7ff73d012fda722f6e9ef0bd9ba0232d37808"
}<|MERGE_RESOLUTION|>--- conflicted
+++ resolved
@@ -28,15 +28,9 @@
   },
   "scripts": {
     "build": "babel src -d .",
-<<<<<<< HEAD
     "prepare": "cross-env NODE_ENV=production yarn run build",
     "watch": "babel -w src --out-dir .",
-    "test": "jest"
-=======
-    "prepare": "cross-env NODE_ENV=production npm run build",
-    "watch": "babel -w src --out-dir . --ignore **/__tests__",
     "test": "jest --passWithNoTests"
->>>>>>> 1c58a118
   },
   "peerDependencies": {
     "medusa-interfaces": "1.x"
