{
  "name": "medusa-payment-paypal",
<<<<<<< HEAD
  "version": "1.0.31",
=======
  "version": "1.0.32",
>>>>>>> f610951c
  "description": "Paypal Payment provider for Meduas Commerce",
  "main": "index.js",
  "repository": {
    "type": "git",
    "url": "https://github.com/medusajs/medusa",
    "directory": "packages/medusa-payment-paypal"
  },
  "author": "Sebastian Rindom",
  "license": "MIT",
  "devDependencies": {
    "@babel/cli": "^7.7.5",
    "@babel/core": "^7.7.5",
    "@babel/node": "^7.7.4",
    "@babel/plugin-proposal-class-properties": "^7.7.4",
    "@babel/plugin-proposal-optional-chaining": "^7.12.7",
    "@babel/plugin-transform-classes": "^7.9.5",
    "@babel/plugin-transform-instanceof": "^7.8.3",
    "@babel/plugin-transform-runtime": "^7.7.6",
    "@babel/preset-env": "^7.7.5",
    "@babel/register": "^7.7.4",
    "@babel/runtime": "^7.9.6",
    "client-sessions": "^0.8.0",
    "cross-env": "^5.2.1",
    "eslint": "^6.8.0",
    "jest": "^25.5.2",
    "medusa-interfaces": "^1.1.29",
    "medusa-test-utils": "^1.1.31"
  },
  "scripts": {
    "build": "babel src -d . --ignore **/__tests__,**/__mocks__",
    "prepare": "cross-env NODE_ENV=production npm run build",
    "watch": "babel -w src --out-dir . --ignore **/__tests__,**/__mocks__",
    "test": "jest"
  },
  "peerDependencies": {
    "medusa-interfaces": "1.x"
  },
  "dependencies": {
    "@paypal/checkout-server-sdk": "^1.0.2",
    "body-parser": "^1.19.0",
    "express": "^4.17.1",
    "medusa-core-utils": "^1.1.28"
  },
  "gitHead": "41a5425405aea5045a26def95c0dc00cf4a5a44d"
}<|MERGE_RESOLUTION|>--- conflicted
+++ resolved
@@ -1,10 +1,6 @@
 {
   "name": "medusa-payment-paypal",
-<<<<<<< HEAD
-  "version": "1.0.31",
-=======
   "version": "1.0.32",
->>>>>>> f610951c
   "description": "Paypal Payment provider for Meduas Commerce",
   "main": "index.js",
   "repository": {
