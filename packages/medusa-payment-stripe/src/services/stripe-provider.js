import Stripe from "stripe"
import {
  AbstractPaymentService,
  PaymentSessionData,
  PaymentSessionStatus,
} from "@medusajs/medusa"

class StripeProviderService extends AbstractPaymentService {
  static identifier = "stripe"

  constructor(
    { customerService, totalsService, regionService, manager },
    options
  ) {
    super({ customerService, totalsService, regionService, manager }, options)

    /**
     * Required Stripe options:
     *  {
     *    api_key: "stripe_secret_key", REQUIRED
     *    webhook_secret: "stripe_webhook_secret", REQUIRED
     *    // Use this flag to capture payment immediately (default is false)
     *    capture: true
     *  }
     */
    this.options_ = options

    /** @private @const {Stripe} */
    this.stripe_ = Stripe(options.api_key)

    /** @private @const {CustomerService} */
    this.customerService_ = customerService

    /** @private @const {RegionService} */
    this.regionService_ = regionService

    /** @private @const {TotalsService} */
    this.totalsService_ = totalsService

    /** @private @const {EntityManager} */
    this.manager_ = manager
  }

  /**
   * Get payment session status
   * statuses.
   * @param {PaymentSessionData} paymentData - the data stored with the payment session
   * @return {Promise<PaymentSessionStatus>} the status of the order
   */
  async getStatus(paymentData) {
    const { id } = paymentData
    const paymentIntent = await this.stripe_.paymentIntents.retrieve(id)

    switch (paymentIntent.status) {
      case "requires_payment_method":
      case "requires_confirmation":
      case "processing":
        return PaymentSessionStatus.PENDING
      case "requires_action":
        return PaymentSessionStatus.REQUIRES_MORE
      case "canceled":
        return PaymentSessionStatus.CANCELED
      case "requires_capture":
      case "succeeded":
        return PaymentSessionStatus.AUTHORIZED
      default:
        return PaymentSessionStatus.PENDING
    }
  }

  /**
   * Fetches a customers saved payment methods if registered in Stripe.
   * @param {Customer} customer - customer to fetch saved cards for
   * @return {Promise<Data[]>} saved payments methods
   */
  async retrieveSavedMethods(customer) {
    if (customer.metadata && customer.metadata.stripe_id) {
      const methods = await this.stripe_.paymentMethods.list({
        customer: customer.metadata.stripe_id,
        type: "card",
      })

      return methods.data
    }

    return Promise.resolve([])
  }

  /**
   * Fetches a Stripe customer
   * @param {string} customerId - Stripe customer id
   * @returns {Promise<object>} Stripe customer
   */
  async retrieveCustomer(customerId) {
    if (!customerId) {
      return Promise.resolve()
    }
    return this.stripe_.customers.retrieve(customerId)
  }

  /**
   * Creates a Stripe customer using a Medusa customer.
   * @param {object} customer - Customer data from Medusa
   * @returns {Promise<object>} Stripe customer
   */
  async createCustomer(customer) {
    try {
      const stripeCustomer = await this.stripe_.customers.create({
        email: customer.email,
      })

      if (customer.id) {
        await this.customerService_
          .withTransaction(this.manager_)
          .update(customer.id, {
            metadata: { stripe_id: stripeCustomer.id },
          })
      }

      return stripeCustomer
    } catch (error) {
      throw error
    }
  }

  /**
   * Creates a Stripe payment intent.
   * If customer is not registered in Stripe, we do so.
   * @param {Cart} cart - cart to create a payment for
   * @return {Promise<PaymentSessionData>} Stripe payment intent
   */
<<<<<<< HEAD
  async createPayment(cart, intentRequestData = {}) {
=======
  async createPayment(cart, intentRequestData = null) {
>>>>>>> 2500d081
    const { customer_id, region_id, email } = cart
    const { currency_code } = await this.regionService_
      .withTransaction(this.manager_)
      .retrieve(region_id)

    const amount = cart.total

    let intentRequest = {
      description:
        cart?.context?.payment_description ??
        this.options_?.payment_description,
      amount: Math.round(amount),
      currency: currency_code,
      metadata: { cart_id: `${cart.id}` },
<<<<<<< HEAD
      setup_future_usage: "on_session",
      capture_method: this.options_.capture ? "automatic" : "manual",
      ...intentRequestData,
    }

    if (this.options_?.automatic_payment_methods) {
      intentRequest.automatic_payment_methods = { enabled: true }
=======
>>>>>>> 2500d081
    }

    if (intentRequestData === null) {
      intentRequest = {
        ...intentRequest,
        capture_method: this.options_.capture ? "automatic" : "manual",
        setup_future_usage: "on_session",
      }
    } else {
      intentRequest = {
        ...intentRequest,
        ...intentRequestData,
      }
    }

    if (customer_id) {
      const customer = await this.customerService_
        .withTransaction(this.manager_)
        .retrieve(customer_id)

      if (customer.metadata?.stripe_id) {
        intentRequest.customer = customer.metadata.stripe_id
      } else {
        const stripeCustomer = await this.createCustomer({
          email,
          id: customer_id,
        })

        intentRequest.customer = stripeCustomer.id
      }
    } else {
      const stripeCustomer = await this.createCustomer({
        email,
      })

      intentRequest.customer = stripeCustomer.id
    }

    return await this.stripe_.paymentIntents.create(intentRequest)
  }

<<<<<<< HEAD
  async createPaymentNew(paymentInput, intentRequestData = {}) {
=======
  async createPaymentNew(paymentInput, intentRequestData = null) {
>>>>>>> 2500d081
    const { customer, currency_code, amount, resource_id, cart } = paymentInput
    const { id: customer_id, email } = customer

    let intentRequest = {
      description:
        cart?.context?.payment_description ??
        this.options_?.payment_description,
      amount: Math.round(amount),
      currency: currency_code,
      metadata: { resource_id },
<<<<<<< HEAD
      setup_future_usage: "on_session",
      capture_method: this.options_.capture ? "automatic" : "manual",
      ...intentRequestData,
=======
    }

    if (intentRequestData === null) {
      intentRequest = {
        ...intentRequest,
        capture_method: this.options_.capture ? "automatic" : "manual",
        setup_future_usage: "on_session",
      }
    } else {
      intentRequest = {
        ...intentRequest,
        ...intentRequestData,
      }
>>>>>>> 2500d081
    }

    if (customer_id) {
      if (customer.metadata?.stripe_id) {
        intentRequest.customer = customer.metadata.stripe_id
      } else {
        const stripeCustomer = await this.createCustomer({
          email,
          id: customer_id,
        })

        intentRequest.customer = stripeCustomer.id
      }
    } else {
      const stripeCustomer = await this.createCustomer({
        email,
      })

      intentRequest.customer = stripeCustomer.id
    }

    return await this.stripe_.paymentIntents.create(intentRequest)
  }

  /**
   * Retrieves Stripe payment intent.
   * @param {PaymentData} paymentData - the data of the payment to retrieve
   * @return {Promise<Data>} Stripe payment intent
   */
  async retrievePayment(data) {
    try {
      return this.stripe_.paymentIntents.retrieve(data.id)
    } catch (error) {
      throw error
    }
  }

  /**
   * Gets a Stripe payment intent and returns it.
   * @param {PaymentSession} paymentSession - the data of the payment to retrieve
   * @return {Promise<PaymentData>} Stripe payment intent
   */
  async getPaymentData(paymentSession) {
    try {
      return this.stripe_.paymentIntents.retrieve(paymentSession.data.id)
    } catch (error) {
      throw error
    }
  }

  /**
   * Authorizes Stripe payment intent by simply returning
   * the status for the payment intent in use.
   * @param {PaymentSession} paymentSession - payment session data
   * @param {Data} context - properties relevant to current context
   * @return {Promise<{ data: PaymentSessionData; status: PaymentSessionStatus }>} result with data and status
   */
  async authorizePayment(paymentSession, context = {}) {
    const stat = await this.getStatus(paymentSession.data)
    try {
      return { data: paymentSession.data, status: stat }
    } catch (error) {
      throw error
    }
  }

  async updatePaymentData(sessionData, update) {
    try {
      return this.stripe_.paymentIntents.update(sessionData.id, {
        ...update.data,
      })
    } catch (error) {
      throw error
    }
  }

  /**
   * Updates Stripe payment intent.
   * @param {PaymentSessionData} paymentSessionData - payment session data.
   * @param {Cart} cart
   * @return {Promise<PaymentSessionData>} Stripe payment intent
   */
  async updatePayment(sessionData, cart) {
    try {
      const stripeId = cart.customer?.metadata?.stripe_id || undefined

      if (stripeId !== sessionData.customer) {
        return await this.createPayment(cart)
      } else {
        if (cart.total && sessionData.amount === Math.round(cart.total)) {
          return sessionData
        }

        return this.stripe_.paymentIntents.update(sessionData.id, {
          amount: Math.round(cart.total),
        })
      }
    } catch (error) {
      throw error
    }
  }

  async updatePaymentNew(paymentSessionData, paymentInput) {
    try {
      const stripeId = paymentInput.customer?.metadata?.stripe_id

      if (stripeId !== paymentInput.customer_id) {
<<<<<<< HEAD
        return await this.createPaymentNew(paymentInput)
=======
        return this.createPaymentNew(paymentInput)
>>>>>>> 2500d081
      } else {
        if (paymentSessionData.amount === Math.round(paymentInput.amount)) {
          return sessionData
        }

        return this.stripe_.paymentIntents.update(paymentSessionData.id, {
          amount: Math.round(paymentInput.amount),
        })
      }
    } catch (error) {
      throw error
    }
  }

  async deletePayment(payment) {
    try {
      const { id } = payment.data
      return this.stripe_.paymentIntents.cancel(id).catch((err) => {
        if (err.statusCode === 400) {
          return
        }
        throw err
      })
    } catch (error) {
      throw error
    }
  }

  /**
   * Updates customer of Stripe payment intent.
   * @param {string} paymentIntentId - id of payment intent to update
   * @param {string} customerId - id of new Stripe customer
   * @returns {object} Stripe payment intent
   */
  async updatePaymentIntentCustomer(paymentIntentId, customerId) {
    try {
      return this.stripe_.paymentIntents.update(paymentIntentId, {
        customer: customerId,
      })
    } catch (error) {
      throw error
    }
  }

  /**
   * Captures payment for Stripe payment intent.
   * @param {Payment} payment - payment method data from cart
   * @return {Promise<PaymentData>} Stripe payment intent
   */
  async capturePayment(payment) {
    const { id } = payment.data
    try {
      const intent = await this.stripe_.paymentIntents.capture(id)
      return intent
    } catch (error) {
      if (error.code === "payment_intent_unexpected_state") {
        if (error.payment_intent.status === "succeeded") {
          return error.payment_intent
        }
      }
      throw error
    }
  }

  /**
   * Refunds payment for Stripe payment intent.
   * @param {Payment} payment - payment method data from cart
   * @param {number} refundAmount - amount to refund
   * @return {Promise<PaymentData>} refunded payment intent
   */
  async refundPayment(payment, amountToRefund) {
    const { id } = payment.data
    try {
      await this.stripe_.refunds.create({
        amount: Math.round(amountToRefund),
        payment_intent: id,
      })

      return payment.data
    } catch (error) {
      throw error
    }
  }

  /**
   * Cancels payment for Stripe payment intent.
   * @param {Payment} payment - payment method data from cart
   * @return {Promise<PaymentData>} canceled payment intent
   */
  async cancelPayment(payment) {
    const { id } = payment.data
    try {
      return await this.stripe_.paymentIntents.cancel(id)
    } catch (error) {
      if (error.payment_intent.status === "canceled") {
        return error.payment_intent
      }

      throw error
    }
  }

  /**
   * Constructs Stripe Webhook event
   * @param {object} data - the data of the webhook request: req.body
   * @param {object} signature - the Stripe signature on the event, that
   *    ensures integrity of the webhook event
   * @returns {object} Stripe Webhook event
   */
  constructWebhookEvent(data, signature) {
    return this.stripe_.webhooks.constructEvent(
      data,
      signature,
      this.options_.webhook_secret
    )
  }
}

export default StripeProviderService<|MERGE_RESOLUTION|>--- conflicted
+++ resolved
@@ -129,11 +129,7 @@
    * @param {Cart} cart - cart to create a payment for
    * @return {Promise<PaymentSessionData>} Stripe payment intent
    */
-<<<<<<< HEAD
-  async createPayment(cart, intentRequestData = {}) {
-=======
   async createPayment(cart, intentRequestData = null) {
->>>>>>> 2500d081
     const { customer_id, region_id, email } = cart
     const { currency_code } = await this.regionService_
       .withTransaction(this.manager_)
@@ -148,16 +144,6 @@
       amount: Math.round(amount),
       currency: currency_code,
       metadata: { cart_id: `${cart.id}` },
-<<<<<<< HEAD
-      setup_future_usage: "on_session",
-      capture_method: this.options_.capture ? "automatic" : "manual",
-      ...intentRequestData,
-    }
-
-    if (this.options_?.automatic_payment_methods) {
-      intentRequest.automatic_payment_methods = { enabled: true }
-=======
->>>>>>> 2500d081
     }
 
     if (intentRequestData === null) {
@@ -199,11 +185,7 @@
     return await this.stripe_.paymentIntents.create(intentRequest)
   }
 
-<<<<<<< HEAD
-  async createPaymentNew(paymentInput, intentRequestData = {}) {
-=======
   async createPaymentNew(paymentInput, intentRequestData = null) {
->>>>>>> 2500d081
     const { customer, currency_code, amount, resource_id, cart } = paymentInput
     const { id: customer_id, email } = customer
 
@@ -214,11 +196,6 @@
       amount: Math.round(amount),
       currency: currency_code,
       metadata: { resource_id },
-<<<<<<< HEAD
-      setup_future_usage: "on_session",
-      capture_method: this.options_.capture ? "automatic" : "manual",
-      ...intentRequestData,
-=======
     }
 
     if (intentRequestData === null) {
@@ -232,7 +209,6 @@
         ...intentRequest,
         ...intentRequestData,
       }
->>>>>>> 2500d081
     }
 
     if (customer_id) {
@@ -340,11 +316,7 @@
       const stripeId = paymentInput.customer?.metadata?.stripe_id
 
       if (stripeId !== paymentInput.customer_id) {
-<<<<<<< HEAD
-        return await this.createPaymentNew(paymentInput)
-=======
         return this.createPaymentNew(paymentInput)
->>>>>>> 2500d081
       } else {
         if (paymentSessionData.amount === Math.round(paymentInput.amount)) {
           return sessionData
