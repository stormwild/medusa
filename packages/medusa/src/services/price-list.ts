import { MedusaError } from "medusa-core-utils"
import { BaseService } from "medusa-interfaces"
import { EntityManager } from "typeorm"
import { CustomerGroupService } from "."
import { Product } from "../models"
import { CustomerGroup } from "../models/customer-group"
import { PriceList } from "../models/price-list"
import { MoneyAmountRepository } from "../repositories/money-amount"
import { PriceListRepository } from "../repositories/price-list"
import { FindConfig } from "../types/common"
import {
  CreatePriceListInput,
  FilterablePriceListProps,
  PriceListPriceCreateInput,
  PriceListPriceUpdateInput,
  UpdatePriceListInput,
} from "../types/price-list"
import { formatException } from "../utils/exception-formatter"
import RegionService from "./region"
import ProductService from "./product"

type PriceListConstructorProps = {
  manager: EntityManager
  customerGroupService: CustomerGroupService
  regionService: RegionService
  productService: ProductService
  priceListRepository: typeof PriceListRepository
  moneyAmountRepository: typeof MoneyAmountRepository
}

/**
 * Provides layer to manipulate product tags.
 * @extends BaseService
 */
class PriceListService extends BaseService {
  private manager_: EntityManager
  private customerGroupService_: CustomerGroupService
  private regionService_: RegionService
  private productService_: ProductService
  private priceListRepo_: typeof PriceListRepository
  private moneyAmountRepo_: typeof MoneyAmountRepository

  constructor({
    manager,
    customerGroupService,
    regionService,
    productService,
    priceListRepository,
    moneyAmountRepository,
  }: PriceListConstructorProps) {
    super()
    this.manager_ = manager
    this.customerGroupService_ = customerGroupService
    this.productService_ = productService
    this.regionService_ = regionService
    this.priceListRepo_ = priceListRepository
    this.moneyAmountRepo_ = moneyAmountRepository
  }

  withTransaction(transactionManager: EntityManager): PriceListService {
    if (!transactionManager) {
      return this
    }

    const cloned = new PriceListService({
      manager: transactionManager,
      customerGroupService: this.customerGroupService_,
      productService: this.productService_,
      regionService: this.regionService_,
      priceListRepository: this.priceListRepo_,
      moneyAmountRepository: this.moneyAmountRepo_,
    })

    cloned.transactionManager_ = transactionManager

    return cloned
  }

  /**
   * Retrieves a product tag by id.
   * @param {string} priceListId - the id of the product tag to retrieve
   * @param {Object} config - the config to retrieve the tag by
   * @return {Promise<PriceList>} the collection.
   */
  async retrieve(
    priceListId: string,
    config: FindConfig<PriceList> = {}
  ): Promise<PriceList> {
    const priceListRepo = this.manager_.getCustomRepository(this.priceListRepo_)

    const query = this.buildQuery_({ id: priceListId }, config)
    const priceList = await priceListRepo.findOne(query)

    if (!priceList) {
      throw new MedusaError(
        MedusaError.Types.NOT_FOUND,
        `Price list with id: ${priceListId} was not found`
      )
    }

    return priceList
  }

  /**
   * Creates a Price List
   * @param {CreatePriceListInput} priceListObject - the Price List to create
   * @return {Promise<PriceList>} created Price List
   */
  async create(priceListObject: CreatePriceListInput): Promise<PriceList> {
    return await this.atomicPhase_(async (manager: EntityManager) => {
      const priceListRepo = manager.getCustomRepository(this.priceListRepo_)
      const moneyAmountRepo = manager.getCustomRepository(this.moneyAmountRepo_)

      const { prices, customer_groups, ...rest } = priceListObject

      try {
        const entity = priceListRepo.create(rest)

        const priceList = await priceListRepo.save(entity)

        if (prices) {
          await moneyAmountRepo.addPriceListPrices(priceList.id, prices)
        }

        if (customer_groups) {
          await this.upsertCustomerGroups_(priceList.id, customer_groups)
        }

        const result = await this.retrieve(priceList.id, {
          relations: ["prices", "customer_groups"],
        })

        return result
      } catch (error) {
        throw formatException(error)
      }
    })
  }

  /**
   * Updates a Price List
   * @param {string} id - the id of the Product List to update
   * @param {UpdatePriceListInput} update - the update to apply
   * @returns {Promise<PriceList>} updated Price List
   */
  async update(id: string, update: UpdatePriceListInput): Promise<PriceList> {
    return await this.atomicPhase_(async (manager: EntityManager) => {
      const priceListRepo = manager.getCustomRepository(this.priceListRepo_)
      const moneyAmountRepo = manager.getCustomRepository(this.moneyAmountRepo_)

      const priceList = await this.retrieve(id, { select: ["id"] })

      const { prices, customer_groups, ...rest } = update

      for (const [key, value] of Object.entries(rest)) {
        priceList[key] = value
      }

      await priceListRepo.save(priceList)

      if (prices) {
        const prices_ = await this.addCurrencyFromRegion(prices)
        await moneyAmountRepo.updatePriceListPrices(id, prices_)
      }

      if (customer_groups) {
        await this.upsertCustomerGroups_(id, customer_groups)
      }

      const result = await this.retrieve(id, {
        relations: ["prices", "customer_groups"],
      })

      return result
    })
  }

  /**
   * Adds prices to a price list in bulk, optionally replacing all existing prices
   * @param id - id of the price list
   * @param prices - prices to add
   * @param replace - whether to replace existing prices
   * @returns {Promise<PriceList>} updated Price List
   */
  async addPrices(
    id: string,
    prices: PriceListPriceCreateInput[],
    replace = false
  ): Promise<PriceList> {
    return await this.atomicPhase_(async (manager: EntityManager) => {
      const moneyAmountRepo = manager.getCustomRepository(this.moneyAmountRepo_)

      const priceList = await this.retrieve(id, { select: ["id"] })

      const prices_ = await this.addCurrencyFromRegion(prices)
      await moneyAmountRepo.addPriceListPrices(priceList.id, prices_, replace)

      const result = await this.retrieve(priceList.id, {
        relations: ["prices"],
      })

      return result
    })
  }

  /**
   * Removes prices from a price list and deletes the removed prices in bulk
   * @param id - id of the price list
   * @param priceIds - ids of the prices to delete
   * @returns {Promise<void>} updated Price List
   */
  async deletePrices(id: string, priceIds: string[]): Promise<void> {
    return await this.atomicPhase_(async (manager: EntityManager) => {
      const moneyAmountRepo = manager.getCustomRepository(this.moneyAmountRepo_)

      const priceList = await this.retrieve(id, { select: ["id"] })

      await moneyAmountRepo.deletePriceListPrices(priceList.id, priceIds)

      return Promise.resolve()
    })
  }

  /**
   * Deletes a Price List
   * Will never fail due to delete being idempotent.
   * @param id - id of the price list
   * @returns {Promise<void>} empty promise
   */
  async delete(id: string): Promise<void> {
    return await this.atomicPhase_(async (manager: EntityManager) => {
      const priceListRepo = manager.getCustomRepository(this.priceListRepo_)

      const priceList = await priceListRepo.findOne({ where: { id: id } })
      if (!priceList) {
        return Promise.resolve()
      }

      await priceListRepo.delete(priceList)

      return Promise.resolve()
    })
  }

  /**
   * Lists Price Lists
   * @param {Object} selector - the query object for find
   * @param {Object} config - the config to be used for find
   * @return {Promise<PriceList[]>} the result of the find operation
   */
  async list(
    selector: FilterablePriceListProps = {},
    config: FindConfig<PriceList> = { skip: 0, take: 20 }
  ): Promise<PriceList[]> {
    return await this.atomicPhase_(async (manager: EntityManager) => {
      const priceListRepo = manager.getCustomRepository(this.priceListRepo_)

      const query = this.buildQuery_(selector, config)

      const groups = query.where.customer_groups
      query.where.customer_groups = undefined

      const [priceLists] = await priceListRepo.listAndCount(query, groups)

      return priceLists
    })
  }

  /**
   * Lists Price Lists and adds count
   * @param {Object} selector - the query object for find
   * @param {Object} config - the config to be used for find
   * @return {Promise} the result of the find operation
   */
  async listAndCount(
    selector: FilterablePriceListProps = {},
    config: FindConfig<PriceList> = { skip: 0, take: 20 }
  ): Promise<[PriceList[], number]> {
<<<<<<< HEAD
    return await this.atomicPhase_(async (manager: EntityManager) => {
      const priceListRepo = manager.getCustomRepository(this.priceListRepo_)
      const q = selector.q
      const { relations, ...query } = this.buildQuery_(selector, config)

      const groups = query.where.customer_groups
      delete query.where.customer_groups

      if (q) {
        delete query.where.q
        return await priceListRepo.getFreeTextSearchResultsAndCount(
          q,
          query,
          groups,
          relations
        )
      }
      return await priceListRepo.listAndCount({ ...query, relations }, groups)
    })
=======
    const priceListRepo = this.manager_.getCustomRepository(this.priceListRepo_)
    const q = selector.q
    const { relations, ...query } = this.buildQuery_(selector, config)

    if (q) {
      delete query.where.q
      return await priceListRepo.getFreeTextSearchResultsAndCount(
        q,
        query,
        relations
      )
    }
    return await priceListRepo.findAndCount({ ...query, relations })
>>>>>>> 03c56178
  }

  async upsertCustomerGroups_(
    priceListId: string,
    customerGroups: { id: string }[]
  ): Promise<void> {
    const priceListRepo = this.manager_.getCustomRepository(this.priceListRepo_)
    const priceList = await this.retrieve(priceListId, { select: ["id"] })

    const groups: CustomerGroup[] = []

    for (const cg of customerGroups) {
      const customerGroup = await this.customerGroupService_.retrieve(cg.id)
      groups.push(customerGroup)
    }

    priceList.customer_groups = groups

    await priceListRepo.save(priceList)
  }

  async listProducts(
    priceListId: string,
    selector = {},
    config: FindConfig<Product> = {
      relations: [],
      skip: 0,
      take: 20,
    }
  ): Promise<[Product[], number]> {
    return await this.atomicPhase_(async (manager: EntityManager) => {
      const [products, count] = await this.productService_.listAndCount(
        selector,
        config
      )

      const moneyAmountRepo = manager.getCustomRepository(this.moneyAmountRepo_)

      const productsWithPrices = await Promise.all(
        products.map(async (p) => {
          if (p.variants?.length) {
            p.variants = await Promise.all(
              p.variants.map(async (v) => {
                const [prices] =
                  await moneyAmountRepo.findManyForVariantInPriceList(
                    v.id,
                    priceListId
                  )

                return {
                  ...v,
                  prices,
                }
              })
            )
          }

          return p
        })
      )

      return [productsWithPrices, count]
    })
  }

  /**
   * Add `currency_code` to an MA record if `region_id`is passed.
   * @param prices - a list of PriceListPrice(Create/Update)Input records
   * @return {Promise} updated `prices` list
   */
  protected async addCurrencyFromRegion<
    T extends PriceListPriceUpdateInput | PriceListPriceCreateInput
  >(prices: T[]): Promise<T[]> {
    const prices_: typeof prices = []

    for (const p of prices) {
      if (p.region_id) {
        const region = await this.regionService_
          .withTransaction(this.manager_)
          .retrieve(p.region_id)

        p.currency_code = region.currency_code
      }

      prices_.push(p)
    }

    return prices_
  }
}

export default PriceListService<|MERGE_RESOLUTION|>--- conflicted
+++ resolved
@@ -276,7 +276,6 @@
     selector: FilterablePriceListProps = {},
     config: FindConfig<PriceList> = { skip: 0, take: 20 }
   ): Promise<[PriceList[], number]> {
-<<<<<<< HEAD
     return await this.atomicPhase_(async (manager: EntityManager) => {
       const priceListRepo = manager.getCustomRepository(this.priceListRepo_)
       const q = selector.q
@@ -296,21 +295,6 @@
       }
       return await priceListRepo.listAndCount({ ...query, relations }, groups)
     })
-=======
-    const priceListRepo = this.manager_.getCustomRepository(this.priceListRepo_)
-    const q = selector.q
-    const { relations, ...query } = this.buildQuery_(selector, config)
-
-    if (q) {
-      delete query.where.q
-      return await priceListRepo.getFreeTextSearchResultsAndCount(
-        q,
-        query,
-        relations
-      )
-    }
-    return await priceListRepo.findAndCount({ ...query, relations })
->>>>>>> 03c56178
   }
 
   async upsertCustomerGroups_(
