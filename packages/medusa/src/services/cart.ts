import _ from "lodash"
import { MedusaError, Validator } from "medusa-core-utils"
import { BaseService } from "medusa-interfaces"
import { DeepPartial, EntityManager } from "typeorm"
<<<<<<< HEAD
=======
import { IPriceSelectionStrategy } from "../interfaces/price-selection-strategy"
>>>>>>> a6108059
import { Address } from "../models/address"
import { Cart } from "../models/cart"
import { CustomShippingOption } from "../models/custom-shipping-option"
import { Customer } from "../models/customer"
import { Discount } from "../models/discount"
import { LineItem } from "../models/line-item"
import { ShippingMethod } from "../models/shipping-method"
import { AddressRepository } from "../repositories/address"
import { CartRepository } from "../repositories/cart"
import { PaymentSessionRepository } from "../repositories/payment-session"
import { ShippingMethodRepository } from "../repositories/shipping-method"
import {
  CartCreateProps,
  CartUpdateProps,
  FilterableCartProps,
  LineItemUpdate,
} from "../types/cart"
import { FindConfig, TotalField } from "../types/common"
import CustomShippingOptionService from "./custom-shipping-option"
import CustomerService from "./customer"
import DiscountService from "./discount"
import EventBusService from "./event-bus"
import GiftCardService from "./gift-card"
import InventoryService from "./inventory"
import LineItemService from "./line-item"
import PaymentProviderService from "./payment-provider"
import ProductService from "./product"
import ProductVariantService from "./product-variant"
import RegionService from "./region"
import ShippingOptionService from "./shipping-option"
import TaxProviderService from "./tax-provider"
import TotalsService from "./totals"

type CartConstructorProps = {
  manager: EntityManager
  cartRepository: typeof CartRepository
  shippingMethodRepository: typeof ShippingMethodRepository
  addressRepository: typeof AddressRepository
  paymentSessionRepository: typeof PaymentSessionRepository
  eventBusService: EventBusService
  taxProviderService: TaxProviderService
  paymentProviderService: PaymentProviderService
  productService: ProductService
  productVariantService: ProductVariantService
  regionService: RegionService
  lineItemService: LineItemService
  shippingOptionService: ShippingOptionService
  customerService: CustomerService
  discountService: DiscountService
  giftCardService: GiftCardService
  totalsService: TotalsService
  inventoryService: InventoryService
  customShippingOptionService: CustomShippingOptionService
  priceSelectionStrategy: IPriceSelectionStrategy
}

type TotalsConfig = {
  force_taxes?: boolean
}

/* Provides layer to manipulate carts.
 * @implements BaseService
 */
class CartService extends BaseService {
  static Events = {
    CUSTOMER_UPDATED: "cart.customer_updated",
    CREATED: "cart.created",
    UPDATED: "cart.updated",
  }

  private manager_: EntityManager
  private shippingMethodRepository_: typeof ShippingMethodRepository
  private cartRepository_: typeof CartRepository
  private eventBus_: EventBusService
  private productVariantService_: ProductVariantService
  private productService_: ProductService
  private regionService_: RegionService
  private lineItemService_: LineItemService
  private paymentProviderService_: PaymentProviderService
  private customerService_: CustomerService
  private shippingOptionService_: ShippingOptionService
  private discountService_: DiscountService
  private giftCardService_: GiftCardService
  private taxProviderService_: TaxProviderService
  private totalsService_: TotalsService
  private addressRepository_: typeof AddressRepository
  private paymentSessionRepository_: typeof PaymentSessionRepository
  private inventoryService_: InventoryService
  private customShippingOptionService_: CustomShippingOptionService
  private priceSelectionStrategy_: IPriceSelectionStrategy

  constructor({
    manager,
    cartRepository,
    shippingMethodRepository,
    eventBusService,
    paymentProviderService,
    productService,
    productVariantService,
    taxProviderService,
    regionService,
    lineItemService,
    shippingOptionService,
    customerService,
    discountService,
    giftCardService,
    totalsService,
    addressRepository,
    paymentSessionRepository,
    inventoryService,
    customShippingOptionService,
    priceSelectionStrategy,
  }: CartConstructorProps) {
    super()

    this.manager_ = manager
    this.shippingMethodRepository_ = shippingMethodRepository
    this.cartRepository_ = cartRepository
    this.eventBus_ = eventBusService
    this.productVariantService_ = productVariantService
    this.productService_ = productService
    this.regionService_ = regionService
    this.lineItemService_ = lineItemService
    this.paymentProviderService_ = paymentProviderService
    this.customerService_ = customerService
    this.shippingOptionService_ = shippingOptionService
    this.discountService_ = discountService
    this.giftCardService_ = giftCardService
    this.totalsService_ = totalsService
    this.addressRepository_ = addressRepository
    this.paymentSessionRepository_ = paymentSessionRepository
    this.inventoryService_ = inventoryService
    this.customShippingOptionService_ = customShippingOptionService
    this.taxProviderService_ = taxProviderService
    this.priceSelectionStrategy_ = priceSelectionStrategy
  }

  withTransaction(transactionManager: EntityManager): CartService {
    if (!transactionManager) {
      return this
    }

    const cloned = new CartService({
      manager: transactionManager,
      taxProviderService: this.taxProviderService_,
      cartRepository: this.cartRepository_,
      eventBusService: this.eventBus_,
      paymentProviderService: this.paymentProviderService_,
      paymentSessionRepository: this.paymentSessionRepository_,
      shippingMethodRepository: this.shippingMethodRepository_,
      productService: this.productService_,
      productVariantService: this.productVariantService_,
      regionService: this.regionService_,
      lineItemService: this.lineItemService_,
      shippingOptionService: this.shippingOptionService_,
      customerService: this.customerService_,
      discountService: this.discountService_,
      totalsService: this.totalsService_,
      addressRepository: this.addressRepository_,
      giftCardService: this.giftCardService_,
      inventoryService: this.inventoryService_,
      customShippingOptionService: this.customShippingOptionService_,
      priceSelectionStrategy: this.priceSelectionStrategy_,
    })

    cloned.transactionManager_ = transactionManager

    return cloned
  }

  transformQueryForTotals_(
    config: FindConfig<Cart>
  ): FindConfig<Cart> & { totalsToSelect: TotalField[] } {
    let { select, relations } = config

    if (!select) {
      return {
        select,
        relations,
        totalsToSelect: [],
      }
    }

    const totalFields = [
      "subtotal",
      "tax_total",
      "shipping_total",
      "discount_total",
      "gift_card_total",
      "total",
    ]

    const totalsToSelect = select.filter((v) =>
      totalFields.includes(v)
    ) as TotalField[]
    if (totalsToSelect.length > 0) {
      const relationSet = new Set(relations)
      relationSet.add("items")
      relationSet.add("items.tax_lines")
      relationSet.add("gift_cards")
      relationSet.add("discounts")
      relationSet.add("discounts.rule")
<<<<<<< HEAD
      // TODO: Add conditions relation
=======
>>>>>>> a6108059
      // relationSet.add("discounts.parent_discount")
      // relationSet.add("discounts.parent_discount.rule")
      // relationSet.add("discounts.parent_discount.regions")
      relationSet.add("shipping_methods")
      relationSet.add("region")
      relationSet.add("region.tax_rates")
      relations = Array.from(relationSet.values())

      select = select.filter((v) => !totalFields.includes(v))
    }

    return {
      relations,
      select,
      totalsToSelect,
    }
  }

  async decorateTotals_(
    cart: Cart,
    totalsToSelect: TotalField[],
    options: TotalsConfig = { force_taxes: false }
  ): Promise<Cart> {
    const totals: { [K in TotalField]?: number | null } = {}

    for (const key of totalsToSelect) {
      switch (key) {
        case "total": {
          totals.total = await this.totalsService_.getTotal(cart, {
            force_taxes: options.force_taxes,
          })
          break
        }
        case "shipping_total": {
          totals.shipping_total = this.totalsService_.getShippingTotal(cart)
          break
        }
        case "discount_total":
          totals.discount_total = this.totalsService_.getDiscountTotal(cart)
          break
        case "tax_total":
          totals.tax_total = await this.totalsService_.getTaxTotal(
            cart,
            options.force_taxes
          )
          break
        case "gift_card_total":
          totals.gift_card_total = this.totalsService_.getGiftCardTotal(cart)
          break
        case "subtotal":
          totals.subtotal = this.totalsService_.getSubtotal(cart)
          break
        default:
          break
      }
    }

    return Object.assign(cart, totals)
  }

  /**
   * @param selector - the query object for find
   * @param config - config object
   * @return the result of the find operation
   */
  async list(
    selector: FilterableCartProps,
    config: FindConfig<Cart> = {}
  ): Promise<Cart[]> {
    const cartRepo = this.manager_.getCustomRepository(this.cartRepository_)

    const query = this.buildQuery_(selector, config)
    return await cartRepo.find(query)
  }

  /**
   * Gets a cart by id.
   * @param cartId - the id of the cart to get.
   * @param options - the options to get a cart
   * @param totalsConfig - configuration for retrieval of totals
   * @return the cart document.
   */
  async retrieve(
    cartId: string,
    options: FindConfig<Cart> = {},
    totalsConfig: TotalsConfig = {}
  ): Promise<Cart> {
    const cartRepo = this.manager_.getCustomRepository(this.cartRepository_)
    const validatedId = this.validateId_(cartId)

    const { select, relations, totalsToSelect } =
      this.transformQueryForTotals_(options)

    const query = this.buildQuery_(
      { id: validatedId },
      { ...options, select, relations }
    )

    if (relations && relations.length > 0) {
      query.relations = relations
    }

    if (select && select.length > 0) {
      query.select = select
    } else {
      delete query.select
    }

    const rels = query.relations
    delete query.relations

    const raw = await cartRepo.findOneWithRelations(rels, query)

    if (!raw) {
      throw new MedusaError(
        MedusaError.Types.NOT_FOUND,
        `Cart with ${cartId} was not found`
      )
    }

    return await this.decorateTotals_(raw, totalsToSelect, totalsConfig)
  }

  /**
   * Creates a cart.
   * @param data - the data to create the cart with
   * @return the result of the create operation
   */
  async create(data: CartCreateProps): Promise<Cart> {
    return this.atomicPhase_(async (manager: EntityManager) => {
      const cartRepo = manager.getCustomRepository(this.cartRepository_)
      const addressRepo = manager.getCustomRepository(this.addressRepository_)

      const { region_id } = data
      if (!region_id) {
        throw new MedusaError(
          MedusaError.Types.INVALID_DATA,
          `A region_id must be provided when creating a cart`
        )
      }

      const region = await this.regionService_.retrieve(region_id, {
        relations: ["countries"],
      })
      const regCountries = region.countries.map(({ iso_2 }) => iso_2)

      const toCreate: DeepPartial<Cart> = {}
      toCreate.region_id = region.id

      if (typeof data.email !== "undefined") {
        const customer = await this.createOrFetchUserFromEmail_(data.email)
        toCreate.customer = customer
        toCreate.customer_id = customer.id
        toCreate.email = customer.email
      }

      if (typeof data.shipping_address_id !== "undefined") {
        const addr = await addressRepo.findOne(data.shipping_address_id)
        if (addr && !regCountries.includes(addr.country_code)) {
          throw new MedusaError(
            MedusaError.Types.NOT_ALLOWED,
            "Shipping country not in region"
          )
        }

        toCreate.shipping_address = addr
      }

      if (!data.shipping_address) {
        if (region.countries.length === 1) {
          // Preselect the country if the region only has 1
          // and create address entity
          toCreate.shipping_address = addressRepo.create({
            country_code: regCountries[0],
          })
        }
      } else {
        if (!regCountries.includes(data.shipping_address.country_code)) {
          throw new MedusaError(
            MedusaError.Types.NOT_ALLOWED,
            "Shipping country not in region"
          )
        }

        toCreate.shipping_address = data.shipping_address
      }

      const remainingFields: (keyof Cart)[] = [
        "billing_address_id",
        "context",
        "type",
        "metadata",
        "discounts",
        "gift_cards",
      ]

      for (const k of remainingFields) {
        if (typeof data[k] !== "undefined" && k !== "object") {
          toCreate[k] = data[k]
        }
      }

      const inProgress = cartRepo.create(toCreate)
      const result = await cartRepo.save(inProgress)
      await this.eventBus_
        .withTransaction(manager)
        .emit(CartService.Events.CREATED, {
          id: result.id,
        })
      return result
    })
  }

  /**
   * Removes a line item from the cart.
   * @param cartId - the id of the cart that we will remove from
   * @param lineItemId - the line item to remove.
   * @return the result of the update operation
   */
  async removeLineItem(cartId: string, lineItemId: string): Promise<Cart> {
    return this.atomicPhase_(async (manager: EntityManager) => {
      const cart = await this.retrieve(cartId, {
        relations: [
          "items",
          "items.variant",
          "items.variant.product",
          "payment_sessions",
        ],
      })

      const lineItem = cart.items.find((li) => li.id === lineItemId)
      if (!lineItem) {
        return cart
      }

      // Remove shipping methods if they are not needed
      if (cart.shipping_methods && cart.shipping_methods.length) {
        for (const method of cart.shipping_methods) {
          await this.shippingOptionService_
            .withTransaction(manager)
            .deleteShippingMethod(method)
        }
      }

      for (const itm of cart.items) {
        await this.lineItemService_.withTransaction(manager).update(itm.id, {
          has_shipping: false,
        })
      }

      await this.lineItemService_.withTransaction(manager).delete(lineItem.id)

      const result = await this.retrieve(cartId)
      // Notify subscribers
      await this.eventBus_
        .withTransaction(manager)
        .emit(CartService.Events.UPDATED, {
          id: result.id,
        })
      return result
    })
  }

  /**
   * Checks if a given line item has a shipping method that can fulfill it.
   * Returns true if all products in the cart can be fulfilled with the current
   * shipping methods.
   * @param shippingMethods - the set of shipping methods to check from
   * @param lineItem - the line item
   * @return boolean representing wheter shipping method is validated
   */
  validateLineItemShipping_(
    shippingMethods: ShippingMethod[],
    lineItem: LineItem
  ): boolean {
    if (!lineItem.variant_id) {
      return true
    }

    if (
      shippingMethods &&
      shippingMethods.length &&
      lineItem.variant &&
      lineItem.variant.product
    ) {
      const productProfile = lineItem.variant.product.profile_id
      const selectedProfiles = shippingMethods.map(
        ({ shipping_option }) => shipping_option.profile_id
      )
      return selectedProfiles.includes(productProfile)
    }

    return false
  }

  /**
   * Adds a line item to the cart.
   * @param cartId - the id of the cart that we will add to
   * @param lineItem - the line item to add.
   * @return the result of the update operation
   */
  async addLineItem(cartId: string, lineItem: LineItem): Promise<Cart> {
    return this.atomicPhase_(async (manager: EntityManager) => {
      const cart = await this.retrieve(cartId, {
        relations: [
          "shipping_methods",
          "items",
          "payment_sessions",
          "items.variant",
          "items.variant.product",
        ],
      })

      let currentItem: LineItem | undefined
      if (lineItem.should_merge) {
        currentItem = cart.items.find((line) => {
          if (line.should_merge && line.variant_id === lineItem.variant_id) {
            return _.isEqual(line.metadata, lineItem.metadata)
          }
          return false
        })
      }

      // If content matches one of the line items currently in the cart we can
      // simply update the quantity of the existing line item
      if (currentItem) {
        const newQuantity = currentItem.quantity + lineItem.quantity
        // Confirm inventory or throw error
        await this.inventoryService_
          .withTransaction(manager)
          .confirmInventory(lineItem.variant_id, newQuantity)

        await this.lineItemService_
          .withTransaction(manager)
          .update(currentItem.id, {
            quantity: newQuantity,
          })
      } else {
        // Confirm inventory or throw error
        await this.inventoryService_
          .withTransaction(manager)
          .confirmInventory(lineItem.variant_id, lineItem.quantity)

        await this.lineItemService_.withTransaction(manager).create({
          ...lineItem,
          has_shipping: false,
          cart_id: cartId,
        })
      }

      for (const itm of cart.items) {
        await this.lineItemService_.withTransaction(manager).update(itm.id, {
          has_shipping: false,
        })
      }

      // Remove shipping methods
      if (cart.shipping_methods && cart.shipping_methods.length) {
        for (const method of cart.shipping_methods) {
          await this.shippingOptionService_
            .withTransaction(manager)
            .deleteShippingMethod(method)
        }
      }

      const result = await this.retrieve(cartId)
      await this.eventBus_
        .withTransaction(manager)
        .emit(CartService.Events.UPDATED, result)
      return result
    })
  }

  /**
   * Updates a cart's existing line item.
   * @param cartId - the id of the cart to update
   * @param lineItemId - the id of the line item to update.
   * @param lineItemUpdate - the line item to update. Must include an id field.
   * @return the result of the update operation
   */
  async updateLineItem(
    cartId: string,
    lineItemId: string,
    lineItemUpdate: LineItemUpdate
  ): Promise<Cart> {
    return this.atomicPhase_(async (manager: EntityManager) => {
      const cart = await this.retrieve(cartId, {
        relations: ["items", "payment_sessions"],
      })

      // Ensure that the line item exists in the cart
      const lineItemExists = cart.items.find((i) => i.id === lineItemId)
      if (!lineItemExists) {
        throw new MedusaError(
          MedusaError.Types.INVALID_DATA,
          "A line item with the provided id doesn't exist in the cart"
        )
      }

      if (lineItemUpdate.quantity) {
        const hasInventory = await this.inventoryService_
          .withTransaction(manager)
          .confirmInventory(lineItemExists.variant_id, lineItemUpdate.quantity)

        if (!hasInventory) {
          throw new MedusaError(
            MedusaError.Types.NOT_ALLOWED,
            "Inventory doesn't cover the desired quantity"
          )
        }
      }

      await this.lineItemService_
        .withTransaction(manager)
        .update(lineItemId, lineItemUpdate)

      // Update the line item
      const result = await this.retrieve(cartId)
      await this.eventBus_
        .withTransaction(manager)
        .emit(CartService.Events.UPDATED, result)
      return result
    })
  }

  /**
   * Ensures shipping total on cart is correct in regards to a potential free
   * shipping discount
   * If a free shipping is present, we set shipping methods price to 0
   * if a free shipping was present, we set shipping methods to original amount
   * @param cart - the the cart to adjust free shipping for
   * @param shouldAdd - flag to indicate, if we should add or remove
   * @return void
   */
  async adjustFreeShipping_(cart: Cart, shouldAdd: boolean): Promise<void> {
    if (cart.shipping_methods?.length) {
      // if any free shipping discounts, we ensure to update shipping method amount
      if (shouldAdd) {
        await Promise.all(
          cart.shipping_methods.map(async (sm) => {
            const smRepo = this.manager_.getCustomRepository(
              this.shippingMethodRepository_
            )

            const method = await smRepo.findOne({ where: { id: sm.id } })

            if (method) {
              method.price = 0
              await smRepo.save(method)
            }
          })
        )
      } else {
        await Promise.all(
          cart.shipping_methods.map(async (sm) => {
            const smRepo = this.manager_.getCustomRepository(
              this.shippingMethodRepository_
            )

            // if free shipping discount is removed, we adjust the shipping
            // back to its original amount
            sm.price = sm.shipping_option.amount
            await smRepo.save(sm)
          })
        )
      }
    }
  }

  async update(cartId: string, update: CartUpdateProps): Promise<Cart> {
    return this.atomicPhase_(async (manager: EntityManager) => {
      const cartRepo = manager.getCustomRepository(this.cartRepository_)
      const cart = await this.retrieve(cartId, {
        select: [
          "subtotal",
          "tax_total",
          "shipping_total",
          "discount_total",
          "total",
        ],
        relations: [
          "items",
          "shipping_methods",
          "shipping_address",
          "billing_address",
          "gift_cards",
          "customer",
          "region",
          "payment_sessions",
          "region.countries",
          "discounts",
          "discounts.rule",
<<<<<<< HEAD
          // TODO: Add conditions relation
=======
>>>>>>> a6108059
          "discounts.regions",
        ],
      })

      if (typeof update.customer_id !== "undefined") {
        await this.updateCustomerId_(cart, update.customer_id)
      } else {
        if (typeof update.email !== "undefined") {
          const customer = await this.createOrFetchUserFromEmail_(update.email)
          cart.customer = customer
          cart.customer_id = customer.id
          cart.email = customer.email
        }
      }

      if (typeof update.region_id !== "undefined") {
        const countryCode =
          (update.country_code || update.shipping_address?.country_code) ?? null
        await this.setRegion_(cart, update.region_id, countryCode)
      }

      if (
        typeof update.customer_id !== "undefined" ||
        typeof update.region_id !== "undefined"
      ) {
        await this.updateUnitPrices(cart, update.region_id, update.customer_id)
      }

      const addrRepo = manager.getCustomRepository(this.addressRepository_)
      if ("shipping_address_id" in update || "shipping_address" in update) {
        let address: string | Partial<Address> | undefined
        if (typeof update.shipping_address_id !== "undefined") {
          address = update.shipping_address_id
        } else if (typeof update.shipping_address !== "undefined") {
          address = update.shipping_address
        }

        if (typeof address !== "undefined") {
          await this.updateShippingAddress_(cart, address, addrRepo)
        }
      }

      if ("billing_address_id" in update || "billing_address" in update) {
        let address: string | Partial<Address> | undefined
        if (typeof update.billing_address_id !== "undefined") {
          address = update.billing_address_id
        } else if (typeof update.billing_address !== "undefined") {
          address = update.billing_address
        }

        if (typeof address !== "undefined") {
          await this.updateBillingAddress_(cart, address, addrRepo)
        }
      }

      if (typeof update.discounts !== "undefined") {
        const previousDiscounts = cart.discounts
        cart.discounts = []

        for (const { code } of update.discounts) {
          await this.applyDiscount(cart, code)
        }

        const hasFreeShipping = cart.discounts.some(
          ({ rule }) => rule.type === "free_shipping"
        )

        // if we previously had a free shipping discount and then removed it,
        // we need to update shipping methods to original price
        if (
          previousDiscounts.some(({ rule }) => rule.type === "free_shipping") &&
          !hasFreeShipping
        ) {
          await this.adjustFreeShipping_(cart, false)
        }

        if (hasFreeShipping) {
          await this.adjustFreeShipping_(cart, true)
        }
      }

      if ("gift_cards" in update) {
        cart.gift_cards = []

        for (const { code } of update.gift_cards!) {
          await this.applyGiftCard_(cart, code)
        }
      }

      if ("metadata" in update) {
        cart.metadata = this.setMetadata_(cart, update.metadata)
      }

      if ("context" in update) {
        const prevContext = cart.context || {}
        cart.context = {
          ...prevContext,
          ...update.context,
        }
      }

      if ("completed_at" in update) {
        cart.completed_at = update.completed_at!
      }

      if ("payment_authorized_at" in update) {
        cart.payment_authorized_at = update.payment_authorized_at!
      }

      const result = await cartRepo.save(cart)

      if ("email" in update || "customer_id" in update) {
        await this.eventBus_
          .withTransaction(manager)
          .emit(CartService.Events.CUSTOMER_UPDATED, result.id)
      }

      await this.eventBus_
        .withTransaction(manager)
        .emit(CartService.Events.UPDATED, result)

      return result
    })
  }

  /**
   * Sets the customer id of a cart
   * @param cart - the cart to add email to
   * @param customerId - the customer to add to cart
   * @return the result of the update operation
   */
  async updateCustomerId_(cart: Cart, customerId: string): Promise<void> {
    const customer = await this.customerService_
      .withTransaction(this.transactionManager_)
      .retrieve(customerId)

    cart.customer = customer
    cart.customer_id = customer.id
    cart.email = customer.email
  }

  /**
   * Creates or fetches a user based on an email.
   * @param email - the email to use
   * @return the resultign customer object
   */
  async createOrFetchUserFromEmail_(email: string): Promise<Customer> {
    const schema = Validator.string().email().required()
    const { value, error } = schema.validate(email.toLowerCase())
    if (error) {
      throw new MedusaError(
        MedusaError.Types.INVALID_DATA,
        "The email is not valid"
      )
    }

    let customer = await this.customerService_
      .withTransaction(this.transactionManager_)
      .retrieveByEmail(value)
      .catch(() => undefined)

    if (!customer) {
      customer = await this.customerService_
        .withTransaction(this.transactionManager_)
        .create({ email: value })
    }

    return customer
  }

  /**
   * Updates the cart's billing address.
   * @param cart - the cart to update
   * @param addressOrId - the value to set the billing address to
   * @param addrRepo - the repository to use for address updates
   * @return the result of the update operation
   */
  async updateBillingAddress_(
    cart: Cart,
    addressOrId: Partial<Address> | string,
    addrRepo: AddressRepository
  ): Promise<void> {
    let address: Address
    if (typeof addressOrId === `string`) {
      address = (await addrRepo.findOne({
        where: { id: addressOrId },
      })) as Address
    } else {
      address = addressOrId as Address
    }

    address.country_code = address.country_code?.toLowerCase() ?? null

    if (address.id) {
      const updated = await addrRepo.save(address)
      cart.billing_address = updated
    } else {
      if (cart.billing_address_id) {
        const addr = await addrRepo.findOne({
          where: { id: cart.billing_address_id },
        })

        await addrRepo.save({ ...addr, ...address })
      } else {
        const created = addrRepo.create({
          ...address,
        })

        cart.billing_address = created
      }
    }
  }

  /**
   * Updates the cart's shipping address.
   * @param cart - the cart to update
   * @param addressOrId - the value to set the shipping address to
   * @param addrRepo - the repository to use for address updates
   * @return the result of the update operation
   */
  async updateShippingAddress_(
    cart: Cart,
    addressOrId: Partial<Address> | string,
    addrRepo: AddressRepository
  ): Promise<void> {
    let address: Address

    if (addressOrId === null) {
      cart.shipping_address = null
      return
    }

    if (typeof addressOrId === `string`) {
      address = (await addrRepo.findOne({
        where: { id: addressOrId },
      })) as Address
    } else {
      address = addressOrId as Address
    }

    address.country_code = address.country_code?.toLowerCase() ?? null

    if (
      address.country_code &&
      !cart.region.countries.find(({ iso_2 }) => address.country_code === iso_2)
    ) {
      throw new MedusaError(
        MedusaError.Types.INVALID_DATA,
        "Shipping country must be in the cart region"
      )
    }

    if (address.id) {
      const updated = await addrRepo.save(address)
      cart.shipping_address = updated
    } else {
      if (cart.shipping_address_id) {
        const addr = await addrRepo.findOne({
          where: { id: cart.shipping_address_id },
        })

        await addrRepo.save({ ...addr, ...address })
      } else {
        const created = addrRepo.create({
          ...address,
        })

        cart.shipping_address = created
      }
    }
  }

  async applyGiftCard_(cart: Cart, code: string): Promise<void> {
    const giftCard = await this.giftCardService_.retrieveByCode(code)

    if (giftCard.is_disabled) {
      throw new MedusaError(
        MedusaError.Types.NOT_ALLOWED,
        "The gift card is disabled"
      )
    }

    if (giftCard.region_id !== cart.region_id) {
      throw new MedusaError(
        MedusaError.Types.INVALID_DATA,
        "The gift card cannot be used in the current region"
      )
    }

    // if discount is already there, we simply resolve
    if (cart.gift_cards.find(({ id }) => id === giftCard.id)) {
      return Promise.resolve()
    }

    cart.gift_cards = [...cart.gift_cards, giftCard]
  }

  /**
   * Updates the cart's discounts.
   * If discount besides free shipping is already applied, this
   * will be overwritten
   * Throws if discount regions does not include the cart region
   * @param cart - the cart to update
   * @param discountCode - the discount code
   * @return the result of the update operation
   */
  async applyDiscount(cart: Cart, discountCode: string): Promise<void> {
    const discount = await this.discountService_.retrieveByCode(discountCode, [
      "rule",
      "regions",
    ])

    if (cart.customer_id) {
      const canApply = await this.discountService_.canApplyForCustomer(
        discount.rule.id,
        cart.customer_id
      )

      if (!canApply) {
        throw new MedusaError(
          MedusaError.Types.NOT_ALLOWED,
          "Discount is not valid for customer"
        )
      }
    }

    const rule = discount.rule

    // if limit is set and reached, we make an early exit
    if (discount.usage_limit) {
      discount.usage_count = discount.usage_count || 0

      if (discount.usage_count >= discount.usage_limit) {
        throw new MedusaError(
          MedusaError.Types.NOT_ALLOWED,
          "Discount has been used maximum allowed times"
        )
      }
    }

    const today = new Date()
    if (discount.starts_at > today) {
      throw new MedusaError(
        MedusaError.Types.NOT_ALLOWED,
        "Discount is not valid yet"
      )
    }

    if (discount.ends_at && discount.ends_at < today) {
      throw new MedusaError(
        MedusaError.Types.NOT_ALLOWED,
        "Discount is expired"
      )
    }

    let regions = discount.regions
    if (discount.parent_discount_id) {
      const parent = await this.discountService_.retrieve(
        discount.parent_discount_id,
        {
          relations: ["rule", "regions"],
        }
      )

      regions = parent.regions
    }

    if (discount.is_disabled) {
      throw new MedusaError(
        MedusaError.Types.NOT_ALLOWED,
        "The discount code is disabled"
      )
    }

    if (!regions.find(({ id }) => id === cart.region_id)) {
      throw new MedusaError(
        MedusaError.Types.INVALID_DATA,
        "The discount is not available in current region"
      )
    }

    // if discount is already there, we simply resolve
    if (cart.discounts.find(({ id }) => id === discount.id)) {
      return Promise.resolve()
    }

    const toParse = [...cart.discounts, discount]

    let sawNotShipping = false
    const newDiscounts = toParse.map((d) => {
      const drule = d.rule
      switch (drule.type) {
        case "free_shipping":
          if (d.rule.type === rule.type) {
            return discount
          }
          return d
        default:
          if (!sawNotShipping) {
            sawNotShipping = true
            if (rule.type !== "free_shipping") {
              return discount
            }
            return d
          }
          return null
      }
    })

    cart.discounts = newDiscounts.filter(Boolean) as Discount[]
  }

  /**
   * Removes a discount based on a discount code.
   * @param cartId - the id of the cart to remove from
   * @param discountCode - the discount code to remove
   * @return the resulting cart
   */
  async removeDiscount(cartId: string, discountCode: string): Promise<Cart> {
    return this.atomicPhase_(async (manager: EntityManager) => {
      const cart = await this.retrieve(cartId, {
        relations: [
          "discounts",
          "discounts.rule",
<<<<<<< HEAD
          // TODO: Add conditions relation
=======
>>>>>>> a6108059
          "payment_sessions",
          "shipping_methods",
        ],
      })

      if (cart.discounts.some(({ rule }) => rule.type === "free_shipping")) {
        await this.adjustFreeShipping_(cart, false)
      }

      cart.discounts = cart.discounts.filter((d) => d.code !== discountCode)

      const cartRepo = manager.getCustomRepository(this.cartRepository_)

      const result = await cartRepo.save(cart)

      if (cart.payment_sessions?.length) {
        await this.setPaymentSessions(cartId)
      }

      await this.eventBus_
        .withTransaction(manager)
        .emit(CartService.Events.UPDATED, result)

      return result
    })
  }

  /**
   * Updates the currently selected payment session.
   * @param cartId - the id of the cart to update the payment session for
   * @param update - the data to update the payment session with
   * @return the resulting cart
   */
  async updatePaymentSession(cartId: string, update: object): Promise<Cart> {
    return this.atomicPhase_(async (manager: EntityManager) => {
      const cart = await this.retrieve(cartId, {
        relations: ["payment_sessions"],
      })

      if (cart.payment_session) {
        await this.paymentProviderService_.updateSessionData(
          cart.payment_session,
          update
        )
      }

      const result = await this.retrieve(cart.id)

      await this.eventBus_
        .withTransaction(manager)
        .emit(CartService.Events.UPDATED, result)
      return result
    })
  }

  /**
   * Authorizes a payment for a cart.
   * Will authorize with chosen payment provider. This will return
   * a payment object, that we will use to update our cart payment with.
   * Additionally, if the payment does not require more or fails, we will
   * set the payment on the cart.
   * @param cartId - the id of the cart to authorize payment for
   * @param context - object containing whatever is relevant for
   *    authorizing the payment with the payment provider. As an example,
   *    this could be IP address or similar for fraud handling.
   * @return the resulting cart
   */
  async authorizePayment(
    cartId: string,
    context: Record<string, any> = {}
  ): Promise<Cart> {
    return this.atomicPhase_(async (manager: EntityManager) => {
      const cartRepository = manager.getCustomRepository(this.cartRepository_)

      const cart = await this.retrieve(cartId, {
        select: ["total"],
        relations: ["region", "payment_sessions"],
      })

      if (typeof cart.total === "undefined") {
        throw new MedusaError(
          MedusaError.Types.UNEXPECTED_STATE,
          "cart.total should be defined"
        )
      }

      // If cart total is 0, we don't perform anything payment related
      if (cart.total <= 0) {
        cart.payment_authorized_at = new Date()
        return cartRepository.save(cart)
      }

      const session = await this.paymentProviderService_
        .withTransaction(manager)
        .authorizePayment(cart.payment_session, context)

      const freshCart = await this.retrieve(cart.id, {
        select: ["total"],
        relations: ["payment_sessions"],
      })

      if (session.status === "authorized") {
        const payment = await this.paymentProviderService_
          .withTransaction(manager)
          .createPayment(freshCart)

        freshCart.payment = payment
        freshCart.payment_authorized_at = new Date()
      }

      const updated = await cartRepository.save(freshCart)
      await this.eventBus_
        .withTransaction(manager)
        .emit(CartService.Events.UPDATED, updated)
      return updated
    })
  }

  /**
   * Sets a payment method for a cart.
   * @param cartId - the id of the cart to add payment method to
   * @param providerId - the id of the provider to be set to the cart
   * @return result of update operation
   */
  async setPaymentSession(cartId: string, providerId: string): Promise<Cart> {
    return this.atomicPhase_(async (manager: EntityManager) => {
      const psRepo = manager.getCustomRepository(this.paymentSessionRepository_)

      const cart = await this.retrieve(cartId, {
        select: [
          "total",
          "subtotal",
          "tax_total",
          "discount_total",
          "gift_card_total",
        ],
        relations: ["region", "region.payment_providers", "payment_sessions"],
      })

      // The region must have the provider id in its providers array
      if (
        providerId !== "system" &&
        !(
          cart.region.payment_providers.length &&
          cart.region.payment_providers.find(({ id }) => providerId === id)
        )
      ) {
        throw new MedusaError(
          MedusaError.Types.NOT_ALLOWED,
          `The payment method is not available in this region`
        )
      }

      await Promise.all(
        cart.payment_sessions.map(async (ps) => {
          return await psRepo.save({ ...ps, is_selected: null })
        })
      )

      const sess = cart.payment_sessions.find(
        (ps) => ps.provider_id === providerId
      )

      if (!sess) {
        throw new MedusaError(
          MedusaError.Types.UNEXPECTED_STATE,
          "Could not find payment session"
        )
      }

      sess.is_selected = true

      await psRepo.save(sess)

      const result = await this.retrieve(cartId)

      await this.eventBus_
        .withTransaction(manager)
        .emit(CartService.Events.UPDATED, result)
      return result
    }, "SERIALIZABLE")
  }

  /**
   * Creates, updates and sets payment sessions associated with the cart. The
   * first time the method is called payment sessions will be created for each
   * provider. Additional calls will ensure that payment sessions have correct
   * amounts, currencies, etc. as well as make sure to filter payment sessions
   * that are not available for the cart's region.
   * @param cartOrCartId - the id of the cart to set payment session for
   * @return the result of the update operation.
   */
  async setPaymentSessions(cartOrCartId: Cart | string): Promise<Cart> {
    return this.atomicPhase_(async (manager: EntityManager) => {
      const psRepo = manager.getCustomRepository(this.paymentSessionRepository_)

      const cartId =
        typeof cartOrCartId === `string` ? cartOrCartId : cartOrCartId.id

      const cart = await this.retrieve(
        cartId,
        {
          select: [
            "total",
            "subtotal",
            "tax_total",
            "discount_total",
            "shipping_total",
            "gift_card_total",
          ],
          relations: [
            "items",
            "discounts",
            "discounts.rule",
<<<<<<< HEAD
            // TODO: Add conditions relation
=======
>>>>>>> a6108059
            "gift_cards",
            "shipping_methods",
            "billing_address",
            "shipping_address",
            "region",
            "region.tax_rates",
            "region.payment_providers",
            "payment_sessions",
            "customer",
          ],
        },
        { force_taxes: true }
      )

      const { total, region } = cart

      if (typeof total === "undefined") {
        throw new MedusaError(
          MedusaError.Types.UNEXPECTED_STATE,
          "cart.total must be defined"
        )
      }

      // If there are existing payment sessions ensure that these are up to date
      const seen: string[] = []
      if (cart.payment_sessions && cart.payment_sessions.length) {
        for (const session of cart.payment_sessions) {
          if (
            total <= 0 ||
            !region.payment_providers.find(
              ({ id }) => id === session.provider_id
            )
          ) {
            await this.paymentProviderService_
              .withTransaction(manager)
              .deleteSession(session)
          } else {
            seen.push(session.provider_id)
            await this.paymentProviderService_
              .withTransaction(manager)
              .updateSession(session, cart)
          }
        }
      }

      if (total > 0) {
        // If only one payment session exists, we preselect it
        if (region.payment_providers.length === 1 && !cart.payment_session) {
          const p = region.payment_providers[0]
          const sess = await this.paymentProviderService_
            .withTransaction(manager)
            .createSession(p.id, cart)

          sess.is_selected = true

          await psRepo.save(sess)
        } else {
          for (const provider of region.payment_providers) {
            if (!seen.includes(provider.id)) {
              await this.paymentProviderService_
                .withTransaction(manager)
                .createSession(provider.id, cart)
            }
          }
        }
      }
    })
  }

  /**
   * Removes a payment session from the cart.
   * @param cartId - the id of the cart to remove from
   * @param providerId - the id of the provider whoose payment session
   *    should be removed.
   * @return the resulting cart.
   */
  async deletePaymentSession(
    cartId: string,
    providerId: string
  ): Promise<Cart> {
    return this.atomicPhase_(async (manager: EntityManager) => {
      const cart = await this.retrieve(cartId, {
        relations: ["payment_sessions"],
      })

      const cartRepo = manager.getCustomRepository(this.cartRepository_)

      if (cart.payment_sessions) {
        const session = cart.payment_sessions.find(
          ({ provider_id }) => provider_id === providerId
        )

        cart.payment_sessions = cart.payment_sessions.filter(
          ({ provider_id }) => provider_id !== providerId
        )

        if (session) {
          // Delete the session with the provider
          await this.paymentProviderService_
            .withTransaction(manager)
            .deleteSession(session)
        }
      }

      await cartRepo.save(cart)

      await this.eventBus_
        .withTransaction(manager)
        .emit(CartService.Events.UPDATED, cart)
      return cart
    })
  }

  /**
   * Refreshes a payment session on a cart
   * @param cartId - the id of the cart to remove from
   * @param providerId - the id of the provider whoose payment session
   *    should be removed.
   * @return {Promise<Cart>} the resulting cart.
   */
  async refreshPaymentSession(
    cartId: string,
    providerId: string
  ): Promise<Cart> {
    return this.atomicPhase_(async (manager: EntityManager) => {
      const cart = await this.retrieve(cartId, {
        relations: ["payment_sessions"],
      })

      if (cart.payment_sessions) {
        const session = cart.payment_sessions.find(
          ({ provider_id }) => provider_id === providerId
        )

        if (session) {
          // Delete the session with the provider
          await this.paymentProviderService_
            .withTransaction(manager)
            .refreshSession(session, cart)
        }
      }

      const result = await this.retrieve(cartId)

      await this.eventBus_
        .withTransaction(manager)
        .emit(CartService.Events.UPDATED, result)
      return result
    })
  }

  /**
   * Adds the shipping method to the list of shipping methods associated with
   * the cart. Shipping Methods are the ways that an order is shipped, whereas a
   * Shipping Option is a possible way to ship an order. Shipping Methods may
   * also have additional details in the data field such as an id for a package
   * shop.
   * @param cartId - the id of the cart to add shipping method to
   * @param optionId - id of shipping option to add as valid method
   * @param data - the fulmillment data for the method
   * @return the result of the update operation
   */
  async addShippingMethod(
    cartId: string,
    optionId: string,
    data: Record<string, any> = {}
  ): Promise<Cart> {
    return this.atomicPhase_(async (manager: EntityManager) => {
      const cart = await this.retrieve(cartId, {
        select: ["subtotal"],
        relations: [
          "shipping_methods",
          "discounts",
          "discounts.rule",
<<<<<<< HEAD
          // TODO: Add conditions relation
=======
>>>>>>> a6108059
          "shipping_methods.shipping_option",
          "items",
          "items.variant",
          "payment_sessions",
          "items.variant.product",
        ],
      })

      const cartCustomShippingOptions =
        await this.customShippingOptionService_.list({ cart_id: cart.id })

      const customShippingOption = this.findCustomShippingOption(
        cartCustomShippingOptions,
        optionId
      )

      const { shipping_methods } = cart

      /**
       * If we have a custom shipping option configured we want the price
       * override to take effect and do not want `validateCartOption` to check
       * if requirements are met, hence we are not passing the entire cart, but
       * just the id.
       */
      const shippingMethodConfig = customShippingOption
        ? { cart_id: cart.id, price: customShippingOption.price }
        : {
            cart,
          }

      const newMethod = await this.shippingOptionService_
        .withTransaction(manager)
        .createShippingMethod(optionId, data, shippingMethodConfig)

      const methods = [newMethod]
      if (shipping_methods.length) {
        for (const sm of shipping_methods) {
          if (
            sm.shipping_option.profile_id ===
            newMethod.shipping_option.profile_id
          ) {
            await this.shippingOptionService_
              .withTransaction(manager)
              .deleteShippingMethod(sm)
          } else {
            methods.push(sm)
          }
        }
      }

      for (const item of cart.items) {
        await this.lineItemService_.withTransaction(manager).update(item.id, {
          has_shipping: this.validateLineItemShipping_(methods, item),
        })
      }

      const result = await this.retrieve(cartId, {
<<<<<<< HEAD
        relations: [
          "discounts",
          "discounts.rule",
          // TODO: Add conditions relation
          "shipping_methods",
        ],
=======
        relations: ["discounts", "discounts.rule", "shipping_methods"],
>>>>>>> a6108059
      })

      // if cart has freeshipping, adjust price
      if (result.discounts.some(({ rule }) => rule.type === "free_shipping")) {
        await this.adjustFreeShipping_(result, true)
      }

      await this.eventBus_
        .withTransaction(manager)
        .emit(CartService.Events.UPDATED, result)
      return result
    }, "SERIALIZABLE")
  }

  /**
   * Finds the cart's custom shipping options based on the passed option id.
   * throws if custom options is not empty and no shipping option corresponds to optionId
   * @param cartCustomShippingOptions - the cart's custom shipping options
   * @param optionId - id of the normal or custom shipping option to find in the cartCustomShippingOptions
   * @return custom shipping option
   */
  findCustomShippingOption(
    cartCustomShippingOptions: CustomShippingOption[],
    optionId: string
  ): CustomShippingOption | undefined {
    const customOption = cartCustomShippingOptions?.find(
      (cso) => cso.shipping_option_id === optionId
    )
    const hasCustomOptions = cartCustomShippingOptions?.length

    if (hasCustomOptions && !customOption) {
      throw new MedusaError(
        MedusaError.Types.INVALID_DATA,
        "Wrong shipping option"
      )
    }

    return customOption
  }

  async updateUnitPrices(
    cart: Cart,
    regionId?: string,
    customer_id?: string
  ): Promise<void> {
    // If the cart contains items, we update the price of the items
    // to match the updated region or customer id (keeping the old
    // value if it exists)
    if (cart.items.length) {
      const region = await this.regionService_.retrieve(
        regionId || cart.region_id,
        {
          relations: ["countries"],
        }
      )

      cart.items = await Promise.all(
        cart.items
          .map(async (item) => {
            const availablePrice = await this.priceSelectionStrategy_
              .calculateVariantPrice(item.variant_id, {
                region_id: region.id,
                currency_code: region.currency_code,
                quantity: item.quantity,
                customer_id: customer_id || cart.customer_id,
                include_discount_prices: true,
              })
              .catch(() => undefined)

            if (
              availablePrice !== undefined &&
              availablePrice.calculatedPrice !== null
            ) {
              return this.lineItemService_
                .withTransaction(this.transactionManager_)
                .update(item.id, {
                  has_shipping: false,
                  unit_price: availablePrice.calculatedPrice,
                })
            } else {
              await this.lineItemService_
                .withTransaction(this.transactionManager_)
                .delete(item.id)
              return null
            }
          })
          .filter(Boolean)
      )
    }
  }

  /**
   * Set's the region of a cart.
   * @param cart - the cart to set region on
   * @param regionId - the id of the region to set the region to
   * @param countryCode - the country code to set the country to
   * @return the result of the update operation
   */
  async setRegion_(
    cart: Cart,
    regionId: string,
    countryCode: string | null
  ): Promise<void> {
    if (cart.completed_at || cart.payment_authorized_at) {
      throw new MedusaError(
        MedusaError.Types.NOT_ALLOWED,
        "Cannot change the region of a completed cart"
      )
    }

    // Set the new region for the cart
    const region = await this.regionService_.retrieve(regionId, {
      relations: ["countries"],
    })
    const addrRepo = this.manager_.getCustomRepository(this.addressRepository_)
    cart.region = region
    cart.region_id = region.id

    /*
     * When changing the region you are changing the set of countries that your
     * cart can be shipped to so we need to make sure that the current shipping
     * address adheres to the new country set.
     *
     * First check if there is an existing shipping address on the cart if so
     * fetch the entire thing so we can modify the shipping country
     */
    let shippingAddress: Partial<Address> = {}
    if (cart.shipping_address_id) {
      shippingAddress = (await addrRepo.findOne({
        where: { id: cart.shipping_address_id },
      })) as Address
    }

    /*
     * If the client has specified which country code we are updating to check
     * that that country is in fact in the country and perform the update.
     */
    if (countryCode !== null) {
      if (
        !region.countries.find(
          ({ iso_2 }) => iso_2 === countryCode.toLowerCase()
        )
      ) {
        throw new MedusaError(
          MedusaError.Types.NOT_ALLOWED,
          `Country not available in region`
        )
      }

      const updated = {
        ...shippingAddress,
        country_code: countryCode.toLowerCase(),
      }

      await addrRepo.save(updated)
    } else {
      /*
       * In the case where the country code is not specified we need to check
       *
       *   1. if the region we are switching to has only one country preselect
       *      that
       *   2. if the region has multiple countries we need to unset the country
       *      and wait for client to decide which country to use
       */

      let updated = { ...shippingAddress }

      // If the country code of a shipping address is set we need to clear it
      if (!_.isEmpty(shippingAddress) && shippingAddress.country_code) {
        updated = {
          ...updated,
          country_code: null,
        }
      }

      // If there is only one country in the region preset it
      if (region.countries.length === 1) {
        updated = {
          ...updated,
          country_code: region.countries[0].iso_2,
        }
      }

      await this.updateShippingAddress_(cart, updated, addrRepo)
    }

    // Shipping methods are determined by region so the user needs to find a
    // new shipping method
    if (cart.shipping_methods && cart.shipping_methods.length) {
      const smRepo = this.manager_.getCustomRepository(
        this.shippingMethodRepository_
      )
      await smRepo.remove(cart.shipping_methods)
    }

    if (cart.discounts && cart.discounts.length) {
      const newDiscounts = cart.discounts.map((d) => {
        if (d.regions.find(({ id }) => id === regionId)) {
          return d
        }
        return null
      })

      cart.discounts = newDiscounts.filter(Boolean) as Discount[]
    }

    cart.gift_cards = []

    if (cart.payment_sessions && cart.payment_sessions.length) {
      await Promise.all(
        cart.payment_sessions.map((ps) =>
          this.paymentProviderService_
            .withTransaction(this.manager_)
            .deleteSession(ps)
        )
      )
      cart.payment_sessions = []
      cart.payment_session = null
    }
  }

  /**
   * Deletes a cart from the database. Completed carts cannot be deleted.
   * @param cartId - the id of the cart to delete
   * @return the deleted cart or undefined if the cart was not found.
   */
  async delete(cartId: string): Promise<string> {
    return await this.atomicPhase_(async (manager: EntityManager) => {
      const cart = await this.retrieve(cartId, {
<<<<<<< HEAD
        relations: [
          "items",
          "discounts",
          "discounts.rule",
          // TODO: Add conditions relation
          "payment_sessions",
        ],
=======
        relations: ["items", "discounts", "discounts.rule", "payment_sessions"],
>>>>>>> a6108059
      })

      if (cart.completed_at) {
        throw new MedusaError(
          MedusaError.Types.NOT_ALLOWED,
          "Completed carts cannot be deleted"
        )
      }

      if (cart.payment_authorized_at) {
        throw new MedusaError(
          MedusaError.Types.NOT_ALLOWED,
          "Can't delete a cart with an authorized payment"
        )
      }

      const cartRepo = manager.getCustomRepository(this.cartRepository_)
      return cartRepo.remove(cart)
    })
  }

  /**
   * Dedicated method to set metadata for a cart.
   * To ensure that plugins does not overwrite each
   * others metadata fields, setMetadata is provided.
   * @param cartId - the cart to apply metadata to.
   * @param key - key for metadata field
   * @param value - value for metadata field.
   * @return resolves to the updated result.
   */
  async setMetadata(
    cartId: string,
    key: string,
    value: string | number
  ): Promise<Cart> {
    return await this.atomicPhase_(async (manager: EntityManager) => {
      const cartRepo = manager.getCustomRepository(this.cartRepository_)

      const validatedId = this.validateId_(cartId)
      if (typeof key !== "string") {
        throw new MedusaError(
          MedusaError.Types.INVALID_ARGUMENT,
          "Key type is invalid. Metadata keys must be strings"
        )
      }

      const cart = (await cartRepo.findOne(validatedId)) as Cart

      const existing = cart.metadata || {}
      cart.metadata = {
        ...existing,
        [key]: value,
      }

      const result = await cartRepo.save(cart)
      this.eventBus_
        .withTransaction(manager)
        .emit(CartService.Events.UPDATED, result)
      return result
    })
  }

  async createTaxLines(id: string): Promise<Cart> {
    return this.atomicPhase_(async (manager: EntityManager) => {
      const cart = await this.retrieve(id, {
        relations: [
          "items",
          "gift_cards",
          "discounts",
          "discounts.rule",
<<<<<<< HEAD
          // TODO: Add conditions relation
=======
>>>>>>> a6108059
          "shipping_methods",
          "region",
          "region.tax_rates",
        ],
      })
      const calculationContext = this.totalsService_.getCalculationContext(cart)

      await this.taxProviderService_
        .withTransaction(manager)
        .createTaxLines(cart, calculationContext)

      return cart
    })
  }

  /**
   * Dedicated method to delete metadata for a cart.
   * @param cartId - the cart to delete metadata from.
   * @param key - key for metadata field
   * @return resolves to the updated result.
   */
  async deleteMetadata(cartId: string, key: string): Promise<Cart> {
    return this.atomicPhase_(async (manager: EntityManager) => {
      const cartRepo = manager.getCustomRepository(this.cartRepository_)
      const validatedId = this.validateId_(cartId)

      if (typeof key !== "string") {
        throw new MedusaError(
          MedusaError.Types.INVALID_ARGUMENT,
          "Key type is invalid. Metadata keys must be strings"
        )
      }

      const cart = await cartRepo.findOne(validatedId)
      if (!cart) {
        throw new MedusaError(
          MedusaError.Types.NOT_FOUND,
          `Cart with id: ${validatedId} was not found`
        )
      }

      const updated = cart.metadata || {}
      delete updated[key]
      cart.metadata = updated

      const result = await cartRepo.save(cart)
      this.eventBus_
        .withTransaction(manager)
        .emit(CartService.Events.UPDATED, result)
      return result
    })
  }
}

export default CartService<|MERGE_RESOLUTION|>--- conflicted
+++ resolved
@@ -2,10 +2,7 @@
 import { MedusaError, Validator } from "medusa-core-utils"
 import { BaseService } from "medusa-interfaces"
 import { DeepPartial, EntityManager } from "typeorm"
-<<<<<<< HEAD
-=======
 import { IPriceSelectionStrategy } from "../interfaces/price-selection-strategy"
->>>>>>> a6108059
 import { Address } from "../models/address"
 import { Cart } from "../models/cart"
 import { CustomShippingOption } from "../models/custom-shipping-option"
@@ -208,10 +205,6 @@
       relationSet.add("gift_cards")
       relationSet.add("discounts")
       relationSet.add("discounts.rule")
-<<<<<<< HEAD
-      // TODO: Add conditions relation
-=======
->>>>>>> a6108059
       // relationSet.add("discounts.parent_discount")
       // relationSet.add("discounts.parent_discount.rule")
       // relationSet.add("discounts.parent_discount.regions")
@@ -704,10 +697,6 @@
           "region.countries",
           "discounts",
           "discounts.rule",
-<<<<<<< HEAD
-          // TODO: Add conditions relation
-=======
->>>>>>> a6108059
           "discounts.regions",
         ],
       })
@@ -1132,10 +1121,6 @@
         relations: [
           "discounts",
           "discounts.rule",
-<<<<<<< HEAD
-          // TODO: Add conditions relation
-=======
->>>>>>> a6108059
           "payment_sessions",
           "shipping_methods",
         ],
@@ -1350,10 +1335,6 @@
             "items",
             "discounts",
             "discounts.rule",
-<<<<<<< HEAD
-            // TODO: Add conditions relation
-=======
->>>>>>> a6108059
             "gift_cards",
             "shipping_methods",
             "billing_address",
@@ -1528,10 +1509,6 @@
           "shipping_methods",
           "discounts",
           "discounts.rule",
-<<<<<<< HEAD
-          // TODO: Add conditions relation
-=======
->>>>>>> a6108059
           "shipping_methods.shipping_option",
           "items",
           "items.variant",
@@ -1589,16 +1566,7 @@
       }
 
       const result = await this.retrieve(cartId, {
-<<<<<<< HEAD
-        relations: [
-          "discounts",
-          "discounts.rule",
-          // TODO: Add conditions relation
-          "shipping_methods",
-        ],
-=======
         relations: ["discounts", "discounts.rule", "shipping_methods"],
->>>>>>> a6108059
       })
 
       // if cart has freeshipping, adjust price
@@ -1828,17 +1796,7 @@
   async delete(cartId: string): Promise<string> {
     return await this.atomicPhase_(async (manager: EntityManager) => {
       const cart = await this.retrieve(cartId, {
-<<<<<<< HEAD
-        relations: [
-          "items",
-          "discounts",
-          "discounts.rule",
-          // TODO: Add conditions relation
-          "payment_sessions",
-        ],
-=======
         relations: ["items", "discounts", "discounts.rule", "payment_sessions"],
->>>>>>> a6108059
       })
 
       if (cart.completed_at) {
@@ -1909,10 +1867,6 @@
           "gift_cards",
           "discounts",
           "discounts.rule",
-<<<<<<< HEAD
-          // TODO: Add conditions relation
-=======
->>>>>>> a6108059
           "shipping_methods",
           "region",
           "region.tax_rates",
