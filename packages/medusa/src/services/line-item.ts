import { MedusaError } from "medusa-core-utils"
import { BaseService } from "medusa-interfaces"
import { EntityManager } from "typeorm"
<<<<<<< HEAD
import TaxInclusivePricingFeatureFlag from "../loaders/feature-flags/tax-inclusive-pricing"
import { Cart } from "../models/cart"
import { LineItem } from "../models/line-item"
import { LineItemAdjustment } from "../models/line-item-adjustment"
import { CartRepository } from "../repositories/cart"
=======
import { DeepPartial } from "typeorm/common/DeepPartial"
>>>>>>> 70139d0b
import { LineItemRepository } from "../repositories/line-item"
import { LineItemTaxLineRepository } from "../repositories/line-item-tax-line"
import { FindConfig } from "../types/common"
import { FlagRouter } from "../utils/flag-router"
import {
  PricingService,
  ProductService,
  ProductVariantService,
  RegionService,
} from "./index"
import LineItemAdjustmentService from "./line-item-adjustment"
<<<<<<< HEAD
=======
import { Cart } from "../models/cart"
import { LineItemAdjustment } from "../models/line-item-adjustment"
import { FindConfig } from "../types/common"
import { LineItemTaxLine } from "../models"
>>>>>>> 70139d0b

type InjectedDependencies = {
  manager: EntityManager
  lineItemRepository: typeof LineItemRepository
  lineItemTaxLineRepository: typeof LineItemTaxLineRepository
  cartRepository: typeof CartRepository
  productVariantService: ProductVariantService
  productService: ProductService
  pricingService: PricingService
  regionService: RegionService
  lineItemAdjustmentService: LineItemAdjustmentService
  featureFlagRouter: FlagRouter
}

/**
 * Provides layer to manipulate line items.
 * @extends BaseService
 */
class LineItemService extends BaseService {
  protected readonly manager_: EntityManager
  protected readonly lineItemRepository_: typeof LineItemRepository
  protected readonly itemTaxLineRepo_: typeof LineItemTaxLineRepository
  protected readonly cartRepository_: typeof CartRepository
  protected readonly productVariantService_: ProductVariantService
  protected readonly productService_: ProductService
  protected readonly pricingService_: PricingService
  protected readonly regionService_: RegionService
  protected readonly featureFlagRouter_: FlagRouter
  protected readonly lineItemAdjustmentService_: LineItemAdjustmentService

  constructor({
    manager,
    lineItemRepository,
    lineItemTaxLineRepository,
    productVariantService,
    productService,
    pricingService,
    regionService,
    cartRepository,
    lineItemAdjustmentService,
    featureFlagRouter,
  }: InjectedDependencies) {
    super()

    this.manager_ = manager
    this.lineItemRepository_ = lineItemRepository
    this.itemTaxLineRepo_ = lineItemTaxLineRepository
    this.productVariantService_ = productVariantService
    this.productService_ = productService
    this.pricingService_ = pricingService
    this.regionService_ = regionService
    this.cartRepository_ = cartRepository
    this.lineItemAdjustmentService_ = lineItemAdjustmentService
    this.featureFlagRouter_ = featureFlagRouter
  }

  withTransaction(transactionManager: EntityManager): LineItemService {
    if (!transactionManager) {
      return this
    }

    const cloned = new LineItemService({
      manager: transactionManager,
      lineItemRepository: this.lineItemRepository_,
      lineItemTaxLineRepository: this.itemTaxLineRepo_,
      productVariantService: this.productVariantService_,
      productService: this.productService_,
      pricingService: this.pricingService_,
      regionService: this.regionService_,
      cartRepository: this.cartRepository_,
      lineItemAdjustmentService: this.lineItemAdjustmentService_,
      featureFlagRouter: this.featureFlagRouter_,
    })

    cloned.transactionManager_ = transactionManager

    return cloned
  }

  async list(
    selector,
    config: FindConfig<LineItem> = {
      skip: 0,
      take: 50,
      order: { created_at: "DESC" },
    }
  ): Promise<LineItem[]> {
    const manager = this.manager_
    const lineItemRepo = manager.getCustomRepository(this.lineItemRepository_)
    const query = this.buildQuery_(selector, config)
    return await lineItemRepo.find(query)
  }

  /**
   * Retrieves a line item by its id.
   * @param {string} id - the id of the line item to retrieve
   * @param {object} config - the config to be used at query building
   * @return {Promise<LineItem | never>} the line item
   */
  async retrieve(id: string, config = {}): Promise<LineItem | never> {
    const manager = this.manager_
    const lineItemRepository = manager.getCustomRepository(
      this.lineItemRepository_
    )

    const validatedId = this.validateId_(id)
    const query = this.buildQuery_({ id: validatedId }, config)

    const lineItem = await lineItemRepository.findOne(query)

    if (!lineItem) {
      throw new MedusaError(
        MedusaError.Types.NOT_FOUND,
        `Line item with ${id} was not found`
      )
    }

    return lineItem
  }

  /**
   * Creates return line items for a given cart based on the return items in a
   * return.
   * @param {string} returnId - the id to generate return items from.
   * @param {string} cartId - the cart to assign the return line items to.
   * @return {Promise<LineItem[]>} the created line items
   */
  async createReturnLines(
    returnId: string,
    cartId: string
  ): Promise<LineItem[]> {
    return await this.atomicPhase_(
      async (transactionManager: EntityManager) => {
        const lineItemRepo = transactionManager.getCustomRepository(
          this.lineItemRepository_
        )

        const itemTaxLineRepo = transactionManager.getCustomRepository(
          this.itemTaxLineRepo_
        )

        const returnLineItems = await lineItemRepo
          .findByReturn(returnId)
          .then((lineItems) => {
            return lineItems.map((lineItem) =>
              lineItemRepo.create({
                cart_id: cartId,
                thumbnail: lineItem.thumbnail,
                is_return: true,
                title: lineItem.title,
                variant_id: lineItem.variant_id,
                unit_price: -1 * lineItem.unit_price,
                quantity: lineItem.return_item.quantity,
                allow_discounts: lineItem.allow_discounts,
                tax_lines: lineItem.tax_lines.map((taxLine) => {
                  return itemTaxLineRepo.create({
                    name: taxLine.name,
                    code: taxLine.code,
                    rate: taxLine.rate,
                    metadata: taxLine.metadata,
                  })
                }),
                metadata: lineItem.metadata,
                adjustments: lineItem.adjustments.map((adjustment) => {
                  return {
                    amount: -1 * adjustment.amount,
                    description: adjustment.description,
                    discount_id: adjustment.discount_id,
                    metadata: adjustment.metadata,
                  }
                }),
              })
            )
          })

        return await lineItemRepo.save(returnLineItems)
      }
    )
  }

  async generate(
    variantId: string,
    regionId: string,
    quantity: number,
    context: {
      unit_price?: number
      includes_tax?: boolean
      metadata?: Record<string, unknown>
      customer_id?: string
      cart?: Cart
    } = {}
  ): Promise<LineItem> {
    return await this.atomicPhase_(
      async (transactionManager: EntityManager) => {
        const [variant, region] = await Promise.all([
          this.productVariantService_
            .withTransaction(transactionManager)
            .retrieve(variantId, {
              relations: ["product"],
            }),
          this.regionService_
            .withTransaction(transactionManager)
            .retrieve(regionId),
        ])

        let unit_price = Number(context.unit_price) < 0 ? 0 : context.unit_price

        let unitPriceIncludesTax = false

        let shouldMerge = false

        if (context.unit_price === undefined || context.unit_price === null) {
          shouldMerge = true
          const variantPricing = await this.pricingService_
            .withTransaction(transactionManager)
            .getProductVariantPricingById(variant.id, {
              region_id: region.id,
              quantity: quantity,
              customer_id: context?.customer_id,
              include_discount_prices: true,
            })

          unitPriceIncludesTax = !!variantPricing.calculated_price_includes_tax

          unit_price = variantPricing.calculated_price ?? undefined
        }

        const rawLineItem: Partial<LineItem> = {
          unit_price: unit_price,
          title: variant.product.title,
          description: variant.title,
          thumbnail: variant.product.thumbnail,
          variant_id: variant.id,
          quantity: quantity || 1,
          allow_discounts: variant.product.discountable,
          is_giftcard: variant.product.is_giftcard,
          metadata: context?.metadata || {},
          should_merge: shouldMerge,
        }

        if (
          this.featureFlagRouter_.isFeatureEnabled(
            TaxInclusivePricingFeatureFlag.key
          )
        ) {
          rawLineItem.includes_tax = unitPriceIncludesTax
        }

        const lineItemRepo = transactionManager.getCustomRepository(
          this.lineItemRepository_
        )
        const lineItem = lineItemRepo.create(rawLineItem)

        if (context.cart) {
          const adjustments = await this.lineItemAdjustmentService_
            .withTransaction(transactionManager)
            .generateAdjustments(context.cart, lineItem, { variant })
          lineItem.adjustments = adjustments as unknown as LineItemAdjustment[]
        }

        return lineItem
      }
    )
  }

  /**
   * Create a line item
   * @param {Partial<LineItem>} data - the line item object to create
   * @return {Promise<LineItem>} the created line item
   */
  async create(data: Partial<LineItem>): Promise<LineItem> {
    return await this.atomicPhase_(
      async (transactionManager: EntityManager) => {
        const lineItemRepository = transactionManager.getCustomRepository(
          this.lineItemRepository_
        )

        const lineItem = lineItemRepository.create(data)
        return await lineItemRepository.save(lineItem)
      }
    )
  }

  /**
   * Updates a line item
   * @param {string} id - the id of the line item to update
   * @param {Partial<LineItem>} data - the properties to update on line item
   * @return {Promise<LineItem>} the update line item
   */
  async update(id: string, data: Partial<LineItem>): Promise<LineItem> {
    const { metadata, ...rest } = data

    return await this.atomicPhase_(
      async (transactionManager: EntityManager) => {
        const lineItemRepository = transactionManager.getCustomRepository(
          this.lineItemRepository_
        )

        const lineItem = await this.retrieve(id).then((lineItem) => {
          const lineItemMetadata = metadata
            ? this.setMetadata_(lineItem, metadata)
            : lineItem.metadata

          return Object.assign(lineItem, {
            ...rest,
            metadata: lineItemMetadata,
          })
        })
        return await lineItemRepository.save(lineItem)
      }
    )
  }

  /**
   * Deletes a line item.
   * @param {string} id - the id of the line item to delete
   * @return {Promise<LineItem | undefined>} the result of the delete operation
   */
  async delete(id: string): Promise<LineItem | undefined> {
    return await this.atomicPhase_(
      async (transactionManager: EntityManager) => {
        const lineItemRepository = transactionManager.getCustomRepository(
          this.lineItemRepository_
        )

        return await lineItemRepository
          .findOne({ where: { id } })
          .then((lineItem) => lineItem && lineItemRepository.remove(lineItem))
      }
    )
  }

  /**
   * Create a line item tax line.
   * @param args - tax line partial passed to the repo create method
   * @return a new line item tax line
   */
  public createTaxLine(args: DeepPartial<LineItemTaxLine>): LineItemTaxLine {
    const itemTaxLineRepo = this.manager_.getCustomRepository(
      this.itemTaxLineRepo_
    )

    return itemTaxLineRepo.create(args)
  }
}

export default LineItemService<|MERGE_RESOLUTION|>--- conflicted
+++ resolved
@@ -1,15 +1,13 @@
 import { MedusaError } from "medusa-core-utils"
 import { BaseService } from "medusa-interfaces"
 import { EntityManager } from "typeorm"
-<<<<<<< HEAD
+import { DeepPartial } from "typeorm/common/DeepPartial"
 import TaxInclusivePricingFeatureFlag from "../loaders/feature-flags/tax-inclusive-pricing"
+import { LineItemTaxLine } from "../models"
 import { Cart } from "../models/cart"
 import { LineItem } from "../models/line-item"
 import { LineItemAdjustment } from "../models/line-item-adjustment"
 import { CartRepository } from "../repositories/cart"
-=======
-import { DeepPartial } from "typeorm/common/DeepPartial"
->>>>>>> 70139d0b
 import { LineItemRepository } from "../repositories/line-item"
 import { LineItemTaxLineRepository } from "../repositories/line-item-tax-line"
 import { FindConfig } from "../types/common"
@@ -21,13 +19,6 @@
   RegionService,
 } from "./index"
 import LineItemAdjustmentService from "./line-item-adjustment"
-<<<<<<< HEAD
-=======
-import { Cart } from "../models/cart"
-import { LineItemAdjustment } from "../models/line-item-adjustment"
-import { FindConfig } from "../types/common"
-import { LineItemTaxLine } from "../models"
->>>>>>> 70139d0b
 
 type InjectedDependencies = {
   manager: EntityManager
