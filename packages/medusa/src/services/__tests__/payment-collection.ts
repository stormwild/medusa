import { IdMap, MockManager, MockRepository } from "medusa-test-utils"
import {
  CustomerService,
  EventBusService,
  PaymentCollectionService,
  PaymentProviderService,
} from "../index"
import {
  PaymentCollectionStatus,
  PaymentCollectionType,
  PaymentCollection,
} from "../../models"
import { EventBusServiceMock } from "../__mocks__/event-bus"
import {
  DefaultProviderMock,
  PaymentProviderServiceMock,
} from "../__mocks__/payment-provider"
import { CustomerServiceMock } from "../__mocks__/customer"
import { PaymentCollectionSessionInput } from "../../types/payment-collection"

describe("PaymentCollectionService", () => {
  afterEach(() => {
    jest.clearAllMocks()
  })

  const paymentCollectionSample = {
    id: IdMap.getId("payment-collection-id1"),
    region_id: IdMap.getId("region1"),
    region: {
      payment_providers: [
        {
          id: IdMap.getId("region1_provider1"),
        },
        {
          id: IdMap.getId("region1_provider2"),
        },
      ],
    },
    payment_sessions: [
      {
        id: IdMap.getId("payCol_session1"),
        provider_id: IdMap.getId("region1_provider1"),
        amount: 100,
      },
    ],
    amount: 100,
    created_at: new Date(),
    metadata: {
      pluginInfo: "xyz",
    },
    status: PaymentCollectionStatus.NOT_PAID,
  }

  const paymentCollectionWithSessions = {
    id: IdMap.getId("payment-collection-session"),
    region_id: IdMap.getId("region1"),
    region: {
      payment_providers: [
        {
          id: IdMap.getId("region1_provider1"),
        },
      ],
    },
    payment_sessions: [
      {
        id: IdMap.getId("payCol_session1"),
        provider_id: IdMap.getId("region1_provider1"),
        amount: 100,
      },
    ],
    amount: 100,
    created_at: new Date(),
    status: PaymentCollectionStatus.NOT_PAID,
  } as PaymentCollection

  const paymentCollectionAuthorizedSample = {
    id: IdMap.getId("payment-collection-id2"),
    region_id: IdMap.getId("region1"),
    amount: 35000,
    status: PaymentCollectionStatus.AUTHORIZED,
  }

  const zeroSample = {
    id: IdMap.getId("payment-collection-zero"),
    region_id: IdMap.getId("region1"),
    amount: 0,
    status: PaymentCollectionStatus.NOT_PAID,
  }

  const noSessionSample = {
    id: IdMap.getId("payment-collection-zero"),
    region_id: IdMap.getId("region1"),
    amount: 10000,
    status: PaymentCollectionStatus.NOT_PAID,
  }

  const fullyAuthorizedSample = {
    id: IdMap.getId("payment-collection-fully"),
    region_id: IdMap.getId("region1"),
    amount: 35000,
    authorized_amount: 35000,
    region: {
      payment_providers: [
        {
          id: IdMap.getId("region1_provider1"),
        },
      ],
    },
    payment_sessions: [
      {
        id: IdMap.getId("payCol_session1"),
        payment_authorized_at: Date.now(),
        provider_id: IdMap.getId("region1_provider1"),
        amount: 35000,
      },
    ],
    payments: [
      {
        id: IdMap.getId("payment-123"),
        amount: 35000,
        captured_amount: 0,
      },
    ],
    status: PaymentCollectionStatus.AUTHORIZED,
  } as unknown as PaymentCollection

  const partiallyAuthorizedSample = {
    id: IdMap.getId("payment-collection-partial"),
    region_id: IdMap.getId("region1"),
    amount: 70000,
    authorized_amount: 35000,
    region: {
      payment_providers: [
        {
          id: IdMap.getId("region1_provider1"),
        },
      ],
    },
    payment_sessions: [
      {
        id: IdMap.getId("payCol_session1"),
        provider_id: IdMap.getId("region1_provider1"),
        amount: 35000,
      },
      {
        id: IdMap.getId("payCol_session2"),
        payment_authorized_at: Date.now(),
        provider_id: IdMap.getId("region1_provider1"),
        amount: 35000,
      },
    ],
    payments: [],
    status: PaymentCollectionStatus.PARTIALLY_AUTHORIZED,
  }

  const notAuthorizedSample = {
    id: IdMap.getId("payment-collection-not-authorized"),
    region_id: IdMap.getId("region1"),
    amount: 70000,
    region: {
      payment_providers: [
        {
          id: IdMap.getId("region1_provider1"),
        },
      ],
    },
    payment_sessions: [
      {
        id: IdMap.getId("payCol_session1"),
        provider_id: IdMap.getId("region1_provider1"),
        amount: 35000,
      },
      {
        id: IdMap.getId("payCol_session2"),
        provider_id: IdMap.getId("region1_provider1"),
        amount: 35000,
      },
    ],
    payments: [],
    status: PaymentCollectionStatus.PARTIALLY_AUTHORIZED,
  } as unknown as PaymentCollection

  const paymentCollectionRepository = MockRepository({
    find: (query) => {
      const map = {
        [IdMap.getId("payment-collection-id1")]: paymentCollectionSample,
        [IdMap.getId("payment-collection-id2")]:
          paymentCollectionAuthorizedSample,
        [IdMap.getId("payment-collection-session")]:
          paymentCollectionWithSessions,
        [IdMap.getId("payment-collection-zero")]: zeroSample,
        [IdMap.getId("payment-collection-no-session")]: noSessionSample,
        [IdMap.getId("payment-collection-fully")]: fullyAuthorizedSample,
        [IdMap.getId("payment-collection-partial")]: partiallyAuthorizedSample,
        [IdMap.getId("payment-collection-not-authorized")]: notAuthorizedSample,
      }

      if (map[query?.where?.id]) {
        return [{ ...map[query?.where?.id] }]
      }
      return
    },
    create: (data) => {
      return {
        ...paymentCollectionSample,
        ...data,
      }
    },
    save: (data) => {
      return data
    },
  })
  const getFunctionMock = () => {
    return jest.fn().mockImplementation(() => {
      return paymentCollectionRepository
    })
  }
  paymentCollectionRepository.createQueryBuilder = getFunctionMock()
  paymentCollectionRepository.from = getFunctionMock()
  paymentCollectionRepository.delete = getFunctionMock()
  paymentCollectionRepository.where = getFunctionMock()
  paymentCollectionRepository.execute = getFunctionMock()

  paymentCollectionRepository.deleteMultiple = jest
    .fn()
    .mockImplementation(() => {
      return Promise.resolve()
    })

  paymentCollectionRepository.getPaymentCollectionIdBySessionId = jest
    .fn()
    .mockImplementation(async () => {
      return paymentCollectionWithSessions
    })

  const paymentCollectionService = new PaymentCollectionService({
    manager: MockManager,
    paymentCollectionRepository,
    eventBusService: EventBusServiceMock as unknown as EventBusService,
    paymentProviderService:
      PaymentProviderServiceMock as unknown as PaymentProviderService,
    customerService: CustomerServiceMock as unknown as CustomerService,
  })

  it("should retrieve a payment collection", async () => {
    await paymentCollectionService.retrieve(
      IdMap.getId("payment-collection-id1")
    )
    expect(paymentCollectionRepository.find).toHaveBeenCalledTimes(1)
    expect(paymentCollectionRepository.find).toHaveBeenCalledWith({
      where: { id: IdMap.getId("payment-collection-id1") },
    })
  })

  it("should throw error if payment collection is not found", async () => {
    const payCol = paymentCollectionService.retrieve(
      IdMap.getId("payment-collection-non-existing-id")
    )

    expect(payCol).rejects.toThrow(Error)
<<<<<<< HEAD
    expect(paymentCollectionRepository.find).toBeCalledTimes(1)
=======

    payCol.catch(() => {
      expect(paymentCollectionRepository.find).toHaveBeenCalledTimes(1)
    })
>>>>>>> 2500d081
  })

  it("should create a payment collection", async () => {
    const entity = await paymentCollectionService.create({
      region_id: IdMap.getId("region2"),
      type: PaymentCollectionType.ORDER_EDIT,
      currency_code: "USD",
      amount: 190,
      created_by: IdMap.getId("user-id"),
      description: "some description",
      metadata: {
        abc: 123,
      },
    })
    expect(paymentCollectionRepository.save).toHaveBeenCalledTimes(1)
    expect(paymentCollectionRepository.save).toHaveBeenCalledWith(
      expect.objectContaining({
        id: IdMap.getId("payment-collection-id1"),
        region_id: IdMap.getId("region2"),
        amount: 190,
        created_by: IdMap.getId("user-id"),
        status: PaymentCollectionStatus.NOT_PAID,
        description: "some description",
        metadata: {
          abc: 123,
        },
      })
    )

    expect(EventBusServiceMock.emit).toHaveBeenCalledTimes(1)
    expect(EventBusServiceMock.emit).toHaveBeenCalledWith(
      PaymentCollectionService.Events.CREATED,
      entity
    )
  })

  it("should update a payment collection with the right arguments", async () => {
    const submittedChanges = {
      description: "updated description",
      status: PaymentCollectionStatus.CAPTURED,
      metadata: {
        extra: 123,
        arr: ["a", "b", "c"],
      },
    }
    const internalChanges = {
      ...submittedChanges,
    }
    internalChanges.metadata = {
      ...internalChanges.metadata,
      ...{
        pluginInfo: "xyz",
      },
    }

    const entity = await paymentCollectionService.update(
      IdMap.getId("payment-collection-id1"),
      submittedChanges
    )
    expect(paymentCollectionRepository.save).toHaveBeenCalledTimes(1)
    expect(paymentCollectionRepository.save).toHaveBeenCalledWith(
      expect.objectContaining(internalChanges)
    )

    expect(EventBusServiceMock.emit).toHaveBeenCalledTimes(1)
    expect(EventBusServiceMock.emit).toHaveBeenCalledWith(
      PaymentCollectionService.Events.UPDATED,
      entity
    )
  })

  it("should throw error to update a non-existing payment collection", async () => {
    const submittedChanges = {
      description: "updated description",
      status: PaymentCollectionStatus.CAPTURED,
      metadata: {
        extra: 123,
        arr: ["a", "b", "c"],
      },
    }

    const payCol = paymentCollectionService.update(
      IdMap.getId("payment-collection-non-existing"),
      submittedChanges
    )

    expect(payCol).rejects.toThrow(Error)
<<<<<<< HEAD
    expect(paymentCollectionRepository.save).toBeCalledTimes(0)
    expect(EventBusServiceMock.emit).toBeCalledTimes(0)
=======
    payCol.catch(() => {
      expect(paymentCollectionRepository.save).toHaveBeenCalledTimes(0)
      expect(EventBusServiceMock.emit).toHaveBeenCalledTimes(0)
    })
>>>>>>> 2500d081
  })

  it("should delete a payment collection", async () => {
    const entity = await paymentCollectionService.delete(
      IdMap.getId("payment-collection-id1")
    )
    expect(paymentCollectionRepository.remove).toHaveBeenCalledTimes(1)
    expect(paymentCollectionRepository.remove).toHaveBeenCalledWith(
      expect.objectContaining({
        id: IdMap.getId("payment-collection-id1"),
        region_id: IdMap.getId("region1"),
        amount: 100,
      })
    )

    expect(EventBusServiceMock.emit).toHaveBeenCalledTimes(1)
    expect(EventBusServiceMock.emit).toHaveBeenCalledWith(
      PaymentCollectionService.Events.DELETED,
      entity
    )
  })

  it("should ignore to delete a non-existing payment collection", async () => {
    const entity = await paymentCollectionService.delete(
      IdMap.getId("payment-collection-non-existing")
    )
    expect(paymentCollectionRepository.remove).toHaveBeenCalledTimes(0)
    expect(EventBusServiceMock.emit).toHaveBeenCalledTimes(0)
    expect(entity).toBe(undefined)
  })

  it("should throw and error when trying to delete an initialized payment collection", async () => {
    const entity = paymentCollectionService.delete(
      IdMap.getId("payment-collection-id2")
    )
    expect(paymentCollectionRepository.remove).toHaveBeenCalledTimes(0)

    expect(entity).rejects.toThrow(Error)
  })

  describe("Manage Payment Sessions", () => {
<<<<<<< HEAD
    afterEach(() => {
      jest.clearAllMocks()
    })

=======
>>>>>>> 2500d081
    it("should throw error if payment collection doesn't have the correct status", async () => {
      const inp: PaymentCollectionSessionInput = {
        amount: 100,
        provider_id: IdMap.getId("region1_provider1"),
        customer_id: "customer1",
      }
      const ret = paymentCollectionService.setPaymentSessions(
        IdMap.getId("payment-collection-id2"),
        inp
      )

      expect(ret).rejects.toThrowError(
        new Error(
          `Cannot set payment sessions for a payment collection with status ${PaymentCollectionStatus.AUTHORIZED}`
        )
      )
<<<<<<< HEAD
      expect(PaymentProviderServiceMock.createSessionNew).toBeCalledTimes(0)
=======

      ret.catch(() => {
        expect(
          PaymentProviderServiceMock.createSessionNew
        ).toHaveBeenCalledTimes(0)
      })
>>>>>>> 2500d081
    })

    it("should throw error if amount is different than requested", async () => {
      const inp: PaymentCollectionSessionInput = {
        amount: 101,
        provider_id: IdMap.getId("region1_provider1"),
        customer_id: "customer1",
      }
      const ret = paymentCollectionService.setPaymentSessions(
        IdMap.getId("payment-collection-id1"),
        inp
      )

      expect(PaymentProviderServiceMock.createSessionNew).toHaveBeenCalledTimes(
        0
      )
<<<<<<< HEAD
      expect(ret).rejects.toThrow(
        `The sum of sessions is not equal to 100 on Payment Collection`
      )
=======
      expect(ret).rejects.toThrow(`The total amount must be equal to 100`)
>>>>>>> 2500d081

      const multInp: PaymentCollectionSessionInput[] = [
        {
          amount: 51,
          provider_id: IdMap.getId("region1_provider1"),
          customer_id: "customer1",
        },
        {
          amount: 50,
          provider_id: IdMap.getId("region1_provider2"),
          customer_id: "customer1",
        },
      ]
      const multiRet = paymentCollectionService.setPaymentSessions(
        IdMap.getId("payment-collection-id1"),
        multInp
      )

      expect(PaymentProviderServiceMock.createSessionNew).toHaveBeenCalledTimes(
        0
      )
<<<<<<< HEAD
      expect(multiRet).rejects.toThrow(
        `The sum of sessions is not equal to 100 on Payment Collection`
      )
=======
      expect(multiRet).rejects.toThrow(`The total amount must be equal to 100`)
>>>>>>> 2500d081
    })

    it("should ignore sessions where provider doesn't belong to the region", async () => {
      const multInp: PaymentCollectionSessionInput[] = [
        {
          amount: 50,
          provider_id: IdMap.getId("region1_provider1"),
          customer_id: "customer1",
        },
        {
          amount: 50,
          provider_id: IdMap.getId("region1_invalid_provider"),
          customer_id: "customer1",
        },
      ]
      const multiRet = paymentCollectionService.setPaymentSessions(
        IdMap.getId("payment-collection-id1"),
        multInp
      )

<<<<<<< HEAD
      expect(multiRet).rejects.toThrow(
        `The sum of sessions is not equal to 100 on Payment Collection`
      )
      expect(PaymentProviderServiceMock.createSessionNew).toBeCalledTimes(0)
=======
      expect(multiRet).rejects.toThrow(`The total amount must be equal to 100`)

      multiRet.catch(() => {
        expect(
          PaymentProviderServiceMock.createSessionNew
        ).toHaveBeenCalledTimes(0)
      })
    })

    it("should throw error if customer_id is not found", async () => {
      const inp: PaymentCollectionSessionInput = {
        amount: 100,
        provider_id: IdMap.getId("region1_provider1"),
        customer_id: IdMap.getId("none"),
      }
      const ret = paymentCollectionService.setPaymentSessions(
        IdMap.getId("payment-collection-id1"),
        inp
      )

      expect(PaymentProviderServiceMock.createSessionNew).toHaveBeenCalledTimes(
        0
      )
      await expect(ret).rejects.toThrow(`Invalid customer_id`)
      ret.catch(() => {
        expect(CustomerServiceMock.retrieve).toHaveBeenCalledTimes(1)
      })
>>>>>>> 2500d081
    })

    it("should add a new session and update existing one", async () => {
      const inp: PaymentCollectionSessionInput[] = [
        {
          session_id: IdMap.getId("payCol_session1"),
          amount: 50,
          provider_id: IdMap.getId("region1_provider1"),
          customer_id: IdMap.getId("lebron"),
        },
        {
          amount: 50,
          provider_id: IdMap.getId("region1_provider1"),
          customer_id: IdMap.getId("lebron"),
        },
      ]
      await paymentCollectionService.setPaymentSessions(
        IdMap.getId("payment-collection-session"),
        inp
      )

      expect(PaymentProviderServiceMock.createSessionNew).toHaveBeenCalledTimes(
        1
      )
      expect(PaymentProviderServiceMock.updateSessionNew).toHaveBeenCalledTimes(
        1
      )
      expect(CustomerServiceMock.retrieve).toHaveBeenCalledTimes(1)
      expect(paymentCollectionRepository.save).toHaveBeenCalledTimes(1)
    })

    it("should add a new session and delete existing one", async () => {
      const inp: PaymentCollectionSessionInput[] = [
        {
          amount: 100,
          provider_id: IdMap.getId("region1_provider1"),
          customer_id: IdMap.getId("lebron"),
        },
      ]
      await paymentCollectionService.setPaymentSessions(
        IdMap.getId("payment-collection-session"),
        inp
      )

      expect(PaymentProviderServiceMock.createSessionNew).toHaveBeenCalledTimes(
        1
      )
      expect(PaymentProviderServiceMock.updateSessionNew).toHaveBeenCalledTimes(
        0
      )
<<<<<<< HEAD
      expect(paymentCollectionRepository.deleteMultiple).toHaveBeenCalledTimes(
        1
      )
=======
      expect(paymentCollectionRepository.delete).toHaveBeenCalledTimes(1)
>>>>>>> 2500d081

      expect(paymentCollectionRepository.save).toHaveBeenCalledTimes(1)
    })

    it("should refresh a payment session", async () => {
<<<<<<< HEAD
=======
      jest
        .spyOn(paymentCollectionService, "getPaymentCollectionIdBySessionId")
        .mockReturnValue(Promise.resolve(paymentCollectionWithSessions))

>>>>>>> 2500d081
      await paymentCollectionService.refreshPaymentSession(
        IdMap.getId("payment-collection-session"),
        IdMap.getId("payCol_session1"),
        {
          customer_id: "customer1",
          amount: 100,
          provider_id: IdMap.getId("region1_provider1"),
        }
      )

      expect(
        PaymentProviderServiceMock.refreshSessionNew
      ).toHaveBeenCalledTimes(1)
      expect(DefaultProviderMock.deletePayment).toHaveBeenCalledTimes(1)
      expect(PaymentProviderServiceMock.createSessionNew).toHaveBeenCalledTimes(
        1
      )
    })

    it("should fail to refresh a payment session if the amount is different", async () => {
<<<<<<< HEAD
=======
      jest
        .spyOn(paymentCollectionService, "getPaymentCollectionIdBySessionId")
        .mockReturnValue(Promise.resolve(paymentCollectionWithSessions))

>>>>>>> 2500d081
      const sess = paymentCollectionService.refreshPaymentSession(
        IdMap.getId("payment-collection-session"),
        IdMap.getId("payCol_session1"),
        {
          customer_id: "customer1",
          amount: 80,
          provider_id: IdMap.getId("region1_provider1"),
        }
      )

      expect(sess).rejects.toThrow(
        "The amount has to be the same as the existing payment session"
      )
<<<<<<< HEAD
      expect(PaymentProviderServiceMock.refreshSessionNew).toBeCalledTimes(0)
      expect(DefaultProviderMock.deletePayment).toBeCalledTimes(0)
      expect(PaymentProviderServiceMock.createSessionNew).toBeCalledTimes(0)
=======

      sess.catch(() => {
        expect(
          PaymentProviderServiceMock.refreshSessionNew
        ).toHaveBeenCalledTimes(0)
        expect(DefaultProviderMock.deletePayment).toHaveBeenCalledTimes(0)
        expect(
          PaymentProviderServiceMock.createSessionNew
        ).toHaveBeenCalledTimes(0)
      })
>>>>>>> 2500d081
    })
  })

  describe("Authorize Payments", () => {
<<<<<<< HEAD
    afterEach(() => {
      jest.clearAllMocks()
    })

=======
>>>>>>> 2500d081
    it("should mark as paid if amount is 0", async () => {
      await paymentCollectionService.authorize(
        IdMap.getId("payment-collection-zero")
      )

      expect(PaymentProviderServiceMock.authorizePayment).toHaveBeenCalledTimes(
        0
      )
    })

    it("should reject payment collection without payment sessions", async () => {
      const ret = paymentCollectionService.authorize(
        IdMap.getId("payment-collection-no-session")
      )

      expect(ret).rejects.toThrowError(
        new Error(
          "You cannot complete a Payment Collection without a payment session."
        )
      )
    })

    it("should call authorizePayments for all sessions", async () => {
      await paymentCollectionService.authorize(
        IdMap.getId("payment-collection-not-authorized")
      )

      expect(PaymentProviderServiceMock.authorizePayment).toHaveBeenCalledTimes(
        2
      )
      expect(PaymentProviderServiceMock.createPaymentNew).toHaveBeenCalledTimes(
        2
      )
      expect(EventBusServiceMock.emit).toHaveBeenCalledTimes(1)
    })

    it("should skip authorized sessions - partially authorized", async () => {
      await paymentCollectionService.authorize(
        IdMap.getId("payment-collection-partial")
      )

      expect(PaymentProviderServiceMock.authorizePayment).toHaveBeenCalledTimes(
        1
      )
      expect(PaymentProviderServiceMock.createPaymentNew).toHaveBeenCalledTimes(
        1
      )
      expect(EventBusServiceMock.emit).toHaveBeenCalledTimes(1)
    })

    it("should skip authorized sessions - fully authorized", async () => {
      await paymentCollectionService.authorize(
        IdMap.getId("payment-collection-fully")
      )

      expect(PaymentProviderServiceMock.authorizePayment).toHaveBeenCalledTimes(
        0
      )
      expect(PaymentProviderServiceMock.createPaymentNew).toHaveBeenCalledTimes(
        0
      )
      expect(EventBusServiceMock.emit).toHaveBeenCalledTimes(0)
    })
  })

  describe("Capture Payments", () => {
<<<<<<< HEAD
    afterEach(() => {
      jest.clearAllMocks()
    })

    it("should throw error if the status is not authorized", async () => {
      paymentCollectionRepository.getPaymentCollectionIdByPaymentId = jest
        .fn()
=======
    it("should throw error if the status is not authorized", async () => {
      jest
        .spyOn(paymentCollectionService, "getPaymentCollectionIdByPaymentId")
>>>>>>> 2500d081
        .mockReturnValue(Promise.resolve(notAuthorizedSample))

      PaymentProviderServiceMock.capturePayment = jest
        .fn()
        .mockReturnValue(Promise.resolve())

      const ret = paymentCollectionService.capture(
        IdMap.getId("payment-collection-not-authorized")
      )

      expect(ret).rejects.toThrowError(
        new Error(
          `A Payment Collection with status ${PaymentCollectionStatus.PARTIALLY_AUTHORIZED} cannot capture payment`
        )
      )
<<<<<<< HEAD

      expect(PaymentProviderServiceMock.capturePayment).toBeCalledTimes(0)
    })

    it("should emit PAYMENT_CAPTURE_FAILED if payment capture has failed", async () => {
      paymentCollectionRepository.getPaymentCollectionIdByPaymentId = jest
        .fn()
        .mockReturnValue(Promise.resolve(fullyAuthorizedSample))
=======
      ret.catch(() => {
        expect(PaymentProviderServiceMock.capturePayment).toHaveBeenCalledTimes(
          0
        )
      })
    })

    it("should emit PAYMENT_CAPTURE_FAILED if payment capture has failed", async () => {
      jest
        .spyOn(paymentCollectionService, "getPaymentCollectionIdByPaymentId")
        .mockResolvedValue(fullyAuthorizedSample)
>>>>>>> 2500d081

      PaymentProviderServiceMock.retrievePayment = jest.fn().mockReturnValue(
        Promise.resolve({
          id: IdMap.getId("payment-123"),
          amount: 35000,
          captured_amount: 0,
        })
      )

      PaymentProviderServiceMock.capturePayment = jest
        .fn()
        .mockRejectedValue("capture failed")

      const ret = paymentCollectionService.capture(IdMap.getId("payment-123"))

      expect(ret).rejects.toThrowError(
        new Error(`Failed to capture Payment ${IdMap.getId("payment-123")}`)
      )
<<<<<<< HEAD
=======

      ret.catch(() => {
        expect(EventBusServiceMock.emit).toHaveBeenCalledTimes(1)
        expect(EventBusServiceMock.emit).toHaveBeenCalledWith(
          PaymentCollectionService.Events.PAYMENT_CAPTURE_FAILED,
          expect.objectContaining({
            id: IdMap.getId("payment-123"),
            captured_amount: 0,
            error: "capture failed",
          })
        )

        expect(paymentCollectionRepository.save).toHaveBeenCalledWith(
          expect.objectContaining({
            captured_amount: 0,
          })
        )
      })
>>>>>>> 2500d081
    })
  })
})<|MERGE_RESOLUTION|>--- conflicted
+++ resolved
@@ -258,14 +258,7 @@
     )
 
     expect(payCol).rejects.toThrow(Error)
-<<<<<<< HEAD
     expect(paymentCollectionRepository.find).toBeCalledTimes(1)
-=======
-
-    payCol.catch(() => {
-      expect(paymentCollectionRepository.find).toHaveBeenCalledTimes(1)
-    })
->>>>>>> 2500d081
   })
 
   it("should create a payment collection", async () => {
@@ -353,15 +346,8 @@
     )
 
     expect(payCol).rejects.toThrow(Error)
-<<<<<<< HEAD
     expect(paymentCollectionRepository.save).toBeCalledTimes(0)
     expect(EventBusServiceMock.emit).toBeCalledTimes(0)
-=======
-    payCol.catch(() => {
-      expect(paymentCollectionRepository.save).toHaveBeenCalledTimes(0)
-      expect(EventBusServiceMock.emit).toHaveBeenCalledTimes(0)
-    })
->>>>>>> 2500d081
   })
 
   it("should delete a payment collection", async () => {
@@ -403,13 +389,10 @@
   })
 
   describe("Manage Payment Sessions", () => {
-<<<<<<< HEAD
     afterEach(() => {
       jest.clearAllMocks()
     })
 
-=======
->>>>>>> 2500d081
     it("should throw error if payment collection doesn't have the correct status", async () => {
       const inp: PaymentCollectionSessionInput = {
         amount: 100,
@@ -426,16 +409,7 @@
           `Cannot set payment sessions for a payment collection with status ${PaymentCollectionStatus.AUTHORIZED}`
         )
       )
-<<<<<<< HEAD
       expect(PaymentProviderServiceMock.createSessionNew).toBeCalledTimes(0)
-=======
-
-      ret.catch(() => {
-        expect(
-          PaymentProviderServiceMock.createSessionNew
-        ).toHaveBeenCalledTimes(0)
-      })
->>>>>>> 2500d081
     })
 
     it("should throw error if amount is different than requested", async () => {
@@ -452,13 +426,9 @@
       expect(PaymentProviderServiceMock.createSessionNew).toHaveBeenCalledTimes(
         0
       )
-<<<<<<< HEAD
       expect(ret).rejects.toThrow(
         `The sum of sessions is not equal to 100 on Payment Collection`
       )
-=======
-      expect(ret).rejects.toThrow(`The total amount must be equal to 100`)
->>>>>>> 2500d081
 
       const multInp: PaymentCollectionSessionInput[] = [
         {
@@ -480,13 +450,9 @@
       expect(PaymentProviderServiceMock.createSessionNew).toHaveBeenCalledTimes(
         0
       )
-<<<<<<< HEAD
       expect(multiRet).rejects.toThrow(
         `The sum of sessions is not equal to 100 on Payment Collection`
       )
-=======
-      expect(multiRet).rejects.toThrow(`The total amount must be equal to 100`)
->>>>>>> 2500d081
     })
 
     it("should ignore sessions where provider doesn't belong to the region", async () => {
@@ -507,40 +473,10 @@
         multInp
       )
 
-<<<<<<< HEAD
       expect(multiRet).rejects.toThrow(
         `The sum of sessions is not equal to 100 on Payment Collection`
       )
       expect(PaymentProviderServiceMock.createSessionNew).toBeCalledTimes(0)
-=======
-      expect(multiRet).rejects.toThrow(`The total amount must be equal to 100`)
-
-      multiRet.catch(() => {
-        expect(
-          PaymentProviderServiceMock.createSessionNew
-        ).toHaveBeenCalledTimes(0)
-      })
-    })
-
-    it("should throw error if customer_id is not found", async () => {
-      const inp: PaymentCollectionSessionInput = {
-        amount: 100,
-        provider_id: IdMap.getId("region1_provider1"),
-        customer_id: IdMap.getId("none"),
-      }
-      const ret = paymentCollectionService.setPaymentSessions(
-        IdMap.getId("payment-collection-id1"),
-        inp
-      )
-
-      expect(PaymentProviderServiceMock.createSessionNew).toHaveBeenCalledTimes(
-        0
-      )
-      await expect(ret).rejects.toThrow(`Invalid customer_id`)
-      ret.catch(() => {
-        expect(CustomerServiceMock.retrieve).toHaveBeenCalledTimes(1)
-      })
->>>>>>> 2500d081
     })
 
     it("should add a new session and update existing one", async () => {
@@ -591,25 +527,14 @@
       expect(PaymentProviderServiceMock.updateSessionNew).toHaveBeenCalledTimes(
         0
       )
-<<<<<<< HEAD
       expect(paymentCollectionRepository.deleteMultiple).toHaveBeenCalledTimes(
         1
       )
-=======
-      expect(paymentCollectionRepository.delete).toHaveBeenCalledTimes(1)
->>>>>>> 2500d081
 
       expect(paymentCollectionRepository.save).toHaveBeenCalledTimes(1)
     })
 
     it("should refresh a payment session", async () => {
-<<<<<<< HEAD
-=======
-      jest
-        .spyOn(paymentCollectionService, "getPaymentCollectionIdBySessionId")
-        .mockReturnValue(Promise.resolve(paymentCollectionWithSessions))
-
->>>>>>> 2500d081
       await paymentCollectionService.refreshPaymentSession(
         IdMap.getId("payment-collection-session"),
         IdMap.getId("payCol_session1"),
@@ -630,13 +555,6 @@
     })
 
     it("should fail to refresh a payment session if the amount is different", async () => {
-<<<<<<< HEAD
-=======
-      jest
-        .spyOn(paymentCollectionService, "getPaymentCollectionIdBySessionId")
-        .mockReturnValue(Promise.resolve(paymentCollectionWithSessions))
-
->>>>>>> 2500d081
       const sess = paymentCollectionService.refreshPaymentSession(
         IdMap.getId("payment-collection-session"),
         IdMap.getId("payCol_session1"),
@@ -650,33 +568,17 @@
       expect(sess).rejects.toThrow(
         "The amount has to be the same as the existing payment session"
       )
-<<<<<<< HEAD
       expect(PaymentProviderServiceMock.refreshSessionNew).toBeCalledTimes(0)
       expect(DefaultProviderMock.deletePayment).toBeCalledTimes(0)
       expect(PaymentProviderServiceMock.createSessionNew).toBeCalledTimes(0)
-=======
-
-      sess.catch(() => {
-        expect(
-          PaymentProviderServiceMock.refreshSessionNew
-        ).toHaveBeenCalledTimes(0)
-        expect(DefaultProviderMock.deletePayment).toHaveBeenCalledTimes(0)
-        expect(
-          PaymentProviderServiceMock.createSessionNew
-        ).toHaveBeenCalledTimes(0)
-      })
->>>>>>> 2500d081
     })
   })
 
   describe("Authorize Payments", () => {
-<<<<<<< HEAD
     afterEach(() => {
       jest.clearAllMocks()
     })
 
-=======
->>>>>>> 2500d081
     it("should mark as paid if amount is 0", async () => {
       await paymentCollectionService.authorize(
         IdMap.getId("payment-collection-zero")
@@ -743,7 +645,6 @@
   })
 
   describe("Capture Payments", () => {
-<<<<<<< HEAD
     afterEach(() => {
       jest.clearAllMocks()
     })
@@ -751,11 +652,6 @@
     it("should throw error if the status is not authorized", async () => {
       paymentCollectionRepository.getPaymentCollectionIdByPaymentId = jest
         .fn()
-=======
-    it("should throw error if the status is not authorized", async () => {
-      jest
-        .spyOn(paymentCollectionService, "getPaymentCollectionIdByPaymentId")
->>>>>>> 2500d081
         .mockReturnValue(Promise.resolve(notAuthorizedSample))
 
       PaymentProviderServiceMock.capturePayment = jest
@@ -771,7 +667,6 @@
           `A Payment Collection with status ${PaymentCollectionStatus.PARTIALLY_AUTHORIZED} cannot capture payment`
         )
       )
-<<<<<<< HEAD
 
       expect(PaymentProviderServiceMock.capturePayment).toBeCalledTimes(0)
     })
@@ -780,19 +675,6 @@
       paymentCollectionRepository.getPaymentCollectionIdByPaymentId = jest
         .fn()
         .mockReturnValue(Promise.resolve(fullyAuthorizedSample))
-=======
-      ret.catch(() => {
-        expect(PaymentProviderServiceMock.capturePayment).toHaveBeenCalledTimes(
-          0
-        )
-      })
-    })
-
-    it("should emit PAYMENT_CAPTURE_FAILED if payment capture has failed", async () => {
-      jest
-        .spyOn(paymentCollectionService, "getPaymentCollectionIdByPaymentId")
-        .mockResolvedValue(fullyAuthorizedSample)
->>>>>>> 2500d081
 
       PaymentProviderServiceMock.retrievePayment = jest.fn().mockReturnValue(
         Promise.resolve({
@@ -811,27 +693,6 @@
       expect(ret).rejects.toThrowError(
         new Error(`Failed to capture Payment ${IdMap.getId("payment-123")}`)
       )
-<<<<<<< HEAD
-=======
-
-      ret.catch(() => {
-        expect(EventBusServiceMock.emit).toHaveBeenCalledTimes(1)
-        expect(EventBusServiceMock.emit).toHaveBeenCalledWith(
-          PaymentCollectionService.Events.PAYMENT_CAPTURE_FAILED,
-          expect.objectContaining({
-            id: IdMap.getId("payment-123"),
-            captured_amount: 0,
-            error: "capture failed",
-          })
-        )
-
-        expect(paymentCollectionRepository.save).toHaveBeenCalledWith(
-          expect.objectContaining({
-            captured_amount: 0,
-          })
-        )
-      })
->>>>>>> 2500d081
     })
   })
 })