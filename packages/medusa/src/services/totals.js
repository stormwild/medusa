--- conflicted
+++ resolved
@@ -160,9 +160,6 @@
       }
     }
 
-<<<<<<< HEAD
-    const refunds = lineItems.map((i) => {
-=======
     if (order.claims && order.claims.length) {
       for (const c of order.claims) {
         const claimItemIds = c.additional_items.map(el => el.id)
@@ -171,7 +168,6 @@
     }
 
     const refunds = lineItems.map(i => {
->>>>>>> f0d1e408
       if (!itemIds.includes(i.id)) {
         throw new MedusaError(
           MedusaError.Types.INVALID_DATA,
