import { CartService, DraftOrderService } from "../../../../services"
import {
  IsArray,
  IsBoolean,
  IsEmail,
  IsOptional,
  IsString,
  ValidateNested,
} from "class-validator"
import {
  defaultAdminDraftOrdersCartFields,
  defaultAdminDraftOrdersCartRelations,
} from "."

import { AddressPayload } from "../../../../types/common"
import { MedusaError } from "medusa-core-utils"
import { Type } from "class-transformer"
import { validator } from "../../../../utils/validator"
<<<<<<< HEAD
=======
import { EntityManager } from "typeorm"
import { DraftOrderStatus } from "../../../../models"
>>>>>>> bc7c2d9c

/**
 * @oas [post] /admin/draft-orders/{id}
 * operationId: PostDraftOrdersDraftOrder
 * summary: Update a Draft Order"
 * description: "Updates a Draft Order."
 * x-authenticated: true
 * parameters:
 *   - (path) id=* {string} The ID of the Draft Order.
 * requestBody:
 *   content:
 *     application/json:
 *       schema:
 *         properties:
 *           region_id:
 *             type: string
 *             description: The ID of the Region to create the Draft Order in.
 *           country_code:
 *             type: string
 *             description: "The 2 character ISO code for the Country."
 *             externalDocs:
 *                url: https://en.wikipedia.org/wiki/ISO_3166-1_alpha-2#Officially_assigned_code_elements
 *                description: See a list of codes.
 *           email:
 *             type: string
 *             description: "An email to be used on the Draft Order."
 *             format: email
 *           billing_address:
 *             description: "The Address to be used for billing purposes."
 *             $ref: "#/components/schemas/address"
 *           shipping_address:
 *             description: "The Address to be used for shipping."
 *             $ref: "#/components/schemas/address"
 *           discounts:
 *             description: "An array of Discount codes to add to the Draft Order."
 *             type: array
 *             items:
 *               type: object
 *               required:
 *                 - code
 *               properties:
 *                 code:
 *                   description: "The code that a Discount is identifed by."
 *                   type: string
 *           no_notification_order:
 *             description: "An optional flag passed to the resulting order to determine use of notifications."
 *             type: boolean
 *           customer_id:
 *             description: "The ID of the Customer to associate the Draft Order with."
 *             type: string
 * tags:
 *   - Draft Order
 * responses:
 *   200:
 *     description: OK
 *     content:
 *       application/json:
 *         schema:
 *           properties:
 *             draft_order:
 *               $ref: "#/components/schemas/draft-order"
 */

export default async (req, res) => {
  const { id } = req.params

  const validated = await validator(AdminPostDraftOrdersDraftOrderReq, req.body)

  const draftOrderService: DraftOrderService =
    req.scope.resolve("draftOrderService")
  const cartService: CartService = req.scope.resolve("cartService")

  const draftOrder = await draftOrderService.retrieve(id)

  if (draftOrder.status === DraftOrderStatus.COMPLETED) {
    throw new MedusaError(
      MedusaError.Types.NOT_ALLOWED,
      "You are only allowed to update open draft orders"
    )
  }

  const manager: EntityManager = req.scope.resolve("manager")
  await manager.transaction(async (transactionManager) => {
    if (validated.no_notification_order !== undefined) {
      await draftOrderService
        .withTransaction(transactionManager)
        .update(draftOrder.id, {
          no_notification_order: validated.no_notification_order,
        })
      delete validated.no_notification_order
    }

    await cartService
      .withTransaction(transactionManager)
      .update(draftOrder.cart_id, validated)
  })

  draftOrder.cart = await cartService.retrieve(draftOrder.cart_id, {
    relations: defaultAdminDraftOrdersCartRelations,
    select: defaultAdminDraftOrdersCartFields,
  })

  res.status(200).json({ draft_order: draftOrder })
}

export class AdminPostDraftOrdersDraftOrderReq {
  @IsString()
  @IsOptional()
  region_id?: string

  @IsString()
  @IsOptional()
  country_code?: string

  @IsEmail()
  @IsOptional()
  email?: string

  @IsOptional()
  @Type(() => AddressPayload)
  billing_address?: AddressPayload

  @IsOptional()
  @Type(() => AddressPayload)
  shipping_address?: AddressPayload

  @IsArray()
  @IsOptional()
  @Type(() => Discount)
  @ValidateNested({ each: true })
  discounts?: Discount[]

  @IsString()
  @IsOptional()
  customer_id?: string

  @IsBoolean()
  @IsOptional()
  no_notification_order?: boolean
}

class Discount {
  @IsString()
  code: string
}<|MERGE_RESOLUTION|>--- conflicted
+++ resolved
@@ -13,14 +13,11 @@
 } from "."
 
 import { AddressPayload } from "../../../../types/common"
+import { DraftOrderStatus } from "../../../../models"
+import { EntityManager } from "typeorm"
 import { MedusaError } from "medusa-core-utils"
 import { Type } from "class-transformer"
 import { validator } from "../../../../utils/validator"
-<<<<<<< HEAD
-=======
-import { EntityManager } from "typeorm"
-import { DraftOrderStatus } from "../../../../models"
->>>>>>> bc7c2d9c
 
 /**
  * @oas [post] /admin/draft-orders/{id}
