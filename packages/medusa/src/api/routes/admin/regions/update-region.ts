--- conflicted
+++ resolved
@@ -8,14 +8,11 @@
 } from "class-validator"
 import { EntityManager } from "typeorm"
 
+import { defaultAdminRegionFields, defaultAdminRegionRelations } from "."
+import TaxInclusivePricingFeatureFlag from "../../../../loaders/feature-flags/tax-inclusive-pricing"
+import RegionService from "../../../../services/region"
+import { FeatureFlagDecorators } from "../../../../utils/feature-flag-decorators"
 import { validator } from "../../../../utils/validator"
-<<<<<<< HEAD
-import { FeatureFlagDecorators } from "../../../../utils/feature-flag-decorators"
-import TaxInclusivePricingFeatureFlag from "../../../../loaders/feature-flags/tax-inclusive-pricing"
-=======
-import RegionService from "../../../../services/region"
-import { defaultAdminRegionRelations, defaultAdminRegionFields } from "."
->>>>>>> d14a0398
 
 /**
  * @oas [post] /regions/{id}
@@ -149,15 +146,13 @@
   @IsOptional()
   countries?: string[]
 
-<<<<<<< HEAD
   @FeatureFlagDecorators(TaxInclusivePricingFeatureFlag.key, [
     IsOptional(),
     IsBoolean(),
   ])
   includes_tax?: boolean
-=======
+
   @IsObject()
   @IsOptional()
   metadata?: Record<string, unknown>
->>>>>>> d14a0398
 }