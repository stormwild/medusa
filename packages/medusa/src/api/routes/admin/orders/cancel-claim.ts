--- conflicted
+++ resolved
@@ -1,11 +1,8 @@
 import { ClaimService, OrderService } from "../../../../services"
-<<<<<<< HEAD
 import { defaultAdminOrdersFields, defaultAdminOrdersRelations } from "."
 
+import { EntityManager } from "typeorm"
 import { MedusaError } from "medusa-core-utils"
-=======
-import { EntityManager } from "typeorm"
->>>>>>> bc7c2d9c
 
 /**
  * @oas [post] /orders/{id}/claims/{claim_id}/cancel
