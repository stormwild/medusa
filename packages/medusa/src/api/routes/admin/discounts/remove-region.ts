--- conflicted
+++ resolved
@@ -1,11 +1,8 @@
 import { defaultAdminDiscountsFields, defaultAdminDiscountsRelations } from "."
-<<<<<<< HEAD
 
 import DiscountService from "../../../../services/discount"
+import { EntityManager } from "typeorm"
 
-=======
-import { EntityManager } from "typeorm"
->>>>>>> bc7c2d9c
 /**
  * @oas [delete] /discounts/{id}/regions/{region_id}
  * operationId: "DeleteDiscountsDiscountRegionsRegion"
