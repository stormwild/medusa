import { defaultAdminDiscountsFields, defaultAdminDiscountsRelations } from "."

import { Discount } from "../../../.."
import DiscountService from "../../../../services/discount"
<<<<<<< HEAD

=======
import { EntityManager } from "typeorm"
>>>>>>> bc7c2d9c
/**
 * @oas [post] /discounts/{id}/regions/{region_id}
 * operationId: "PostDiscountsDiscountRegionsRegion"
 * summary: "Adds Region availability"
 * description: "Adds a Region to the list of Regions that a Discount can be used in."
 * x-authenticated: true
 * parameters:
 *   - (path) id=* {string} The ID of the Discount.
 *   - (path) region_id=* {string} The ID of the Region.
 * tags:
 *   - Discount
 * responses:
 *   200:
 *     description: OK
 *     content:
 *       application/json:
 *         schema:
 *           properties:
 *             discount:
 *               $ref: "#/components/schemas/discount"
 */
export default async (req, res) => {
  const { discount_id, region_id } = req.params

  const discountService: DiscountService = req.scope.resolve("discountService")

  const manager: EntityManager = req.scope.resolve("manager")
  await manager.transaction(async (transactionManager) => {
    return await discountService
      .withTransaction(transactionManager)
      .addRegion(discount_id, region_id)
  })

  const discount: Discount = await discountService.retrieve(discount_id, {
    select: defaultAdminDiscountsFields,
    relations: defaultAdminDiscountsRelations,
  })

  res.status(200).json({ discount })
}<|MERGE_RESOLUTION|>--- conflicted
+++ resolved
@@ -2,11 +2,8 @@
 
 import { Discount } from "../../../.."
 import DiscountService from "../../../../services/discount"
-<<<<<<< HEAD
+import { EntityManager } from "typeorm"
 
-=======
-import { EntityManager } from "typeorm"
->>>>>>> bc7c2d9c
 /**
  * @oas [post] /discounts/{id}/regions/{region_id}
  * operationId: "PostDiscountsDiscountRegionsRegion"
