--- conflicted
+++ resolved
@@ -1,18 +1,9 @@
 import { IsNumber, IsOptional, IsString } from "class-validator"
-<<<<<<< HEAD
 
 import { FilterablePriceListProps } from "../../../../types/price-list"
-import { FindConfig } from "../../../../types/common"
-import { PriceList } from "../../../.."
 import PriceListService from "../../../../services/price-list"
-=======
-import PriceListService from "../../../../services/price-list"
-import { FilterablePriceListProps } from "../../../../types/price-list"
->>>>>>> bc7c2d9c
 import { Request } from "express"
 import { Type } from "class-transformer"
-import omit from "lodash/omit"
-import { validator } from "../../../../utils/validator"
 
 /**
  * @oas [get] /price-lists
