--- conflicted
+++ resolved
@@ -1,8 +1,3 @@
-import {
-  AdminPriceListPricesUpdateReq,
-  PriceListStatus,
-  PriceListType,
-} from "../../../../types/price-list"
 import {
   IsArray,
   IsBoolean,
@@ -12,14 +7,19 @@
   ValidateNested,
 } from "class-validator"
 import { defaultAdminPriceListFields, defaultAdminPriceListRelations } from "."
-
+import {
+  AdminPriceListPricesUpdateReq,
+  PriceListStatus,
+  PriceListType,
+} from "../../../../types/price-list"
+
+import { Type } from "class-transformer"
+import { EntityManager } from "typeorm"
 import { PriceList } from "../../../.."
+import TaxInclusivePricingFeatureFlag from "../../../../loaders/feature-flags/tax-inclusive-pricing"
 import PriceListService from "../../../../services/price-list"
-import { Type } from "class-transformer"
+import { FeatureFlagDecorators } from "../../../../utils/feature-flag-decorators"
 import { validator } from "../../../../utils/validator"
-import { EntityManager } from "typeorm"
-import { FeatureFlagDecorators } from "../../../../utils/feature-flag-decorators"
-import TaxInclusivePricingFeatureFlag from "../../../../loaders/feature-flags/tax-inclusive-pricing"
 
 /**
  * @oas [post] /price-lists/{id}
@@ -102,11 +102,9 @@
  *                 id:
  *                   description: The ID of a customer group
  *                   type: string
-<<<<<<< HEAD
- *        includes_tax:
+ *           includes_tax:
  *             description: "[EXPERIMENTAL] Tax included in prices of price list"
  *             type: boolean
-=======
  * x-codeSamples:
  *   - lang: JavaScript
  *     label: JS Client
@@ -132,7 +130,6 @@
  * security:
  *   - api_token: []
  *   - cookie_auth: []
->>>>>>> 70139d0b
  * tags:
  *   - Price List
  * responses:
