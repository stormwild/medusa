<<<<<<< HEAD
import {
  CartService,
  LineItemService,
  RegionService,
} from "../../../../services"
=======
import { EntityManager } from "typeorm"
import { MedusaError } from "medusa-core-utils"
import reqIp from "request-ip"
import { Type } from "class-transformer"
>>>>>>> c661cc78
import {
  IsArray,
  IsInt,
  IsNotEmpty,
  IsOptional,
  IsString,
  ValidateNested,
} from "class-validator"
<<<<<<< HEAD
import { defaultStoreCartFields, defaultStoreCartRelations } from "."

import { Cart } from "../../../../models"
import { EntityManager } from "typeorm"
import { FeatureFlagDecorators } from "../../../../utils/feature-flag-decorators"
import { FlagRouter } from "../../../../utils/flag-router"
import { MedusaError } from "medusa-core-utils"
import SalesChannelFeatureFlag from "../../../../loaders/feature-flags/sales-channels"
import { Type } from "class-transformer"
import { decorateLineItemsWithTotals } from "./decorate-line-items-with-totals"
import reqIp from "request-ip"
=======

import {
  CartService,
  LineItemService,
  RegionService,
} from "../../../../services"
import { defaultStoreCartFields, defaultStoreCartRelations } from "."
import { Cart } from "../../../../models"
import { FeatureFlagDecorators } from "../../../../utils/feature-flag-decorators"
import { FlagRouter } from "../../../../utils/flag-router"
import SalesChannelFeatureFlag from "../../../../loaders/feature-flags/sales-channels"
import { decorateLineItemsWithTotals } from "./decorate-line-items-with-totals"
import { CartCreateProps } from "../../../../types/cart"
>>>>>>> c661cc78
import { isDefined } from "../../../../utils"

/**
 * @oas [post] /carts
 * summary: "Create a Cart"
 * operationId: "PostCart"
 * description: "Creates a Cart within the given region and with the initial items. If no
 *   `region_id` is provided the cart will be associated with the first Region
 *   available. If no items are provided the cart will be empty after creation.
 *   If a user is logged in the cart's customer id and email will be set."
 * requestBody:
 *   content:
 *     application/json:
 *       schema:
 *         properties:
 *           region_id:
 *             type: string
 *             description: The ID of the Region to create the Cart in.
 *           sales_channel_id:
 *             type: string
 *             description: "[EXPERIMENTAL] The ID of the Sales channel to create the Cart in."
 *           country_code:
 *             type: string
 *             description: "The 2 character ISO country code to create the Cart in."
 *             externalDocs:
 *              url: https://en.wikipedia.org/wiki/ISO_3166-1_alpha-2#Officially_assigned_code_elements
 *              description: See a list of codes.
 *           items:
 *             description: "An optional array of `variant_id`, `quantity` pairs to generate Line Items from."
 *             type: array
 *             items:
 *               required:
 *                 - variant_id
 *                 - quantity
 *               properties:
 *                 variant_id:
 *                   description: The id of the Product Variant to generate a Line Item from.
 *                   type: string
 *                 quantity:
 *                   description: The quantity of the Product Variant to add
 *                   type: integer
 *           context:
 *             description: "An optional object to provide context to the Cart. The `context` field is automatically populated with `ip` and `user_agent`"
 *             type: object
 *             example:
 *               ip: "::1"
 *               user_agent: "Chrome"
 * x-codeSamples:
 *   - lang: JavaScript
 *     label: JS Client
 *     source: |
 *       import Medusa from "@medusajs/medusa-js"
 *       const medusa = new Medusa({ baseUrl: MEDUSA_BACKEND_URL, maxRetries: 3 })
 *       medusa.carts.create()
 *       .then(({ cart }) => {
 *         console.log(cart.id);
 *       });
 *   - lang: Shell
 *     label: cURL
 *     source: |
 *       curl --location --request POST 'https://medusa-url.com/store/carts'
 * tags:
 *   - Cart
 * responses:
 *   200:
 *     description: "Successfully created a new Cart"
 *     content:
 *       application/json:
 *         schema:
 *           properties:
 *             cart:
 *               $ref: "#/components/schemas/cart"
 *   "400":
 *     $ref: "#/components/responses/400_error"
 *   "404":
 *     $ref: "#/components/responses/not_found_error"
 *   "409":
 *     $ref: "#/components/responses/invalid_state_error"
 *   "422":
 *     $ref: "#/components/responses/invalid_request_error"
 *   "500":
 *     $ref: "#/components/responses/500_error"
 */
export default async (req, res) => {
  const validated = req.validatedBody as StorePostCartReq

  const reqContext = {
    ip: reqIp.getClientIp(req),
    user_agent: req.get("user-agent"),
  }

  const lineItemService: LineItemService = req.scope.resolve("lineItemService")
  const cartService: CartService = req.scope.resolve("cartService")
  const regionService: RegionService = req.scope.resolve("regionService")
  const entityManager: EntityManager = req.scope.resolve("manager")
  const featureFlagRouter: FlagRouter = req.scope.resolve("featureFlagRouter")

  let regionId!: string
  if (isDefined(validated.region_id)) {
    regionId = validated.region_id as string
  } else {
    const regions = await regionService.list({})

    if (!regions?.length) {
      throw new MedusaError(
        MedusaError.Types.INVALID_DATA,
        `A region is required to create a cart`
      )
    }

    regionId = regions[0].id
  }

  const toCreate: Partial<CartCreateProps> = {
    region_id: regionId,
    sales_channel_id: validated.sales_channel_id,
    context: {
      ...reqContext,
      ...validated.context,
    },
  }

  if (req.user && req.user.customer_id) {
    const customerService = req.scope.resolve("customerService")
    const customer = await customerService.retrieve(req.user.customer_id)
    toCreate["customer_id"] = customer.id
    toCreate["email"] = customer.email
  }

  if (validated.country_code) {
    toCreate["shipping_address"] = {
      country_code: validated.country_code.toLowerCase(),
    }
  }

  let cart: Cart
  await entityManager.transaction(async (manager) => {
<<<<<<< HEAD
    cart = await cartService.withTransaction(manager).create({
      ...validated,
      context: {
        ...reqContext,
        ...validated.context,
      },
      region_id: regionId,
    })
=======
    cart = await cartService.withTransaction(manager).create(toCreate)
>>>>>>> c661cc78

    if (validated.items) {
      await Promise.all(
        validated.items.map(async (i) => {
          const lineItem = await lineItemService
            .withTransaction(manager)
            .generate(i.variant_id, regionId, i.quantity, {
              customer_id: req.user?.customer_id,
            })
          return await cartService
            .withTransaction(manager)
            .addLineItem(cart.id, lineItem, {
              validateSalesChannels:
                featureFlagRouter.isFeatureEnabled("sales_channels"),
            })
        })
      )
    }
  })

  cart = await cartService.retrieve(cart!.id, {
    select: defaultStoreCartFields,
    relations: defaultStoreCartRelations,
  })

  const data = await decorateLineItemsWithTotals(cart, req)

  res.status(200).json({ cart: data })
}

export class Item {
  @IsNotEmpty()
  @IsString()
  variant_id: string

  @IsNotEmpty()
  @IsInt()
  quantity: number
}

export class StorePostCartReq {
  @IsOptional()
  @IsString()
  region_id?: string

  @IsOptional()
  @IsString()
  country_code?: string

  @IsOptional()
  @IsArray()
  @ValidateNested({ each: true })
  @Type(() => Item)
  items?: Item[]

  @IsOptional()
  context?: object

  @FeatureFlagDecorators(SalesChannelFeatureFlag.key, [
    IsString(),
    IsOptional(),
  ])
  sales_channel_id?: string
}<|MERGE_RESOLUTION|>--- conflicted
+++ resolved
@@ -1,15 +1,7 @@
-<<<<<<< HEAD
-import {
-  CartService,
-  LineItemService,
-  RegionService,
-} from "../../../../services"
-=======
 import { EntityManager } from "typeorm"
 import { MedusaError } from "medusa-core-utils"
 import reqIp from "request-ip"
 import { Type } from "class-transformer"
->>>>>>> c661cc78
 import {
   IsArray,
   IsInt,
@@ -18,19 +10,6 @@
   IsString,
   ValidateNested,
 } from "class-validator"
-<<<<<<< HEAD
-import { defaultStoreCartFields, defaultStoreCartRelations } from "."
-
-import { Cart } from "../../../../models"
-import { EntityManager } from "typeorm"
-import { FeatureFlagDecorators } from "../../../../utils/feature-flag-decorators"
-import { FlagRouter } from "../../../../utils/flag-router"
-import { MedusaError } from "medusa-core-utils"
-import SalesChannelFeatureFlag from "../../../../loaders/feature-flags/sales-channels"
-import { Type } from "class-transformer"
-import { decorateLineItemsWithTotals } from "./decorate-line-items-with-totals"
-import reqIp from "request-ip"
-=======
 
 import {
   CartService,
@@ -44,7 +23,6 @@
 import SalesChannelFeatureFlag from "../../../../loaders/feature-flags/sales-channels"
 import { decorateLineItemsWithTotals } from "./decorate-line-items-with-totals"
 import { CartCreateProps } from "../../../../types/cart"
->>>>>>> c661cc78
 import { isDefined } from "../../../../utils"
 
 /**
@@ -182,18 +160,7 @@
 
   let cart: Cart
   await entityManager.transaction(async (manager) => {
-<<<<<<< HEAD
-    cart = await cartService.withTransaction(manager).create({
-      ...validated,
-      context: {
-        ...reqContext,
-        ...validated.context,
-      },
-      region_id: regionId,
-    })
-=======
     cart = await cartService.withTransaction(manager).create(toCreate)
->>>>>>> c661cc78
 
     if (validated.items) {
       await Promise.all(
