<<<<<<< HEAD
import { StagedJob } from "../models"
import { dataSource } from "../loaders/database"

export const StagedJobRepository = dataSource.getRepository(StagedJob)
export default StagedJobRepository
=======
import { EntityRepository, Repository } from "typeorm"
import { QueryDeepPartialEntity } from "typeorm/query-builder/QueryPartialEntity"
import { StagedJob } from "../models"
import { rowSqlResultsToEntityTransformer } from "../utils"

@EntityRepository(StagedJob)
export class StagedJobRepository extends Repository<StagedJob> {
  async insertBulk(jobToCreates: QueryDeepPartialEntity<StagedJob>[]) {
    const queryBuilder = this.createQueryBuilder()
      .insert()
      .into(StagedJob)
      .values(jobToCreates)

    // TODO: remove if statement once this issue is resolved https://github.com/typeorm/typeorm/issues/9850
    if (!queryBuilder.connection.driver.isReturningSqlSupported("insert")) {
      const rawStagedJobs = await queryBuilder.execute()
      return rawStagedJobs.generatedMaps
    }

    const rawStagedJobs = await queryBuilder.returning("*").execute()

    return rowSqlResultsToEntityTransformer(
      rawStagedJobs.raw,
      queryBuilder,
      this.queryRunner!
    )
  }
}
>>>>>>> 9ceddf45
<|MERGE_RESOLUTION|>--- conflicted
+++ resolved
@@ -1,17 +1,9 @@
-<<<<<<< HEAD
+import { QueryDeepPartialEntity } from "typeorm/query-builder/QueryPartialEntity"
+import { dataSource } from "../loaders/database"
 import { StagedJob } from "../models"
-import { dataSource } from "../loaders/database"
+import { rowSqlResultsToEntityTransformer } from "../utils/row-sql-results-to-entity-transformer"
 
-export const StagedJobRepository = dataSource.getRepository(StagedJob)
-export default StagedJobRepository
-=======
-import { EntityRepository, Repository } from "typeorm"
-import { QueryDeepPartialEntity } from "typeorm/query-builder/QueryPartialEntity"
-import { StagedJob } from "../models"
-import { rowSqlResultsToEntityTransformer } from "../utils"
-
-@EntityRepository(StagedJob)
-export class StagedJobRepository extends Repository<StagedJob> {
+export const StagedJobRepository = dataSource.getRepository(StagedJob).extend({
   async insertBulk(jobToCreates: QueryDeepPartialEntity<StagedJob>[]) {
     const queryBuilder = this.createQueryBuilder()
       .insert()
@@ -31,6 +23,6 @@
       queryBuilder,
       this.queryRunner!
     )
-  }
-}
->>>>>>> 9ceddf45
+  },
+})
+export default StagedJobRepository