import {
  Connection,
  createConnection,
  getConnectionManager,
  getConnection,
} from "typeorm"
import { ShortenedNamingStrategy } from "../utils/naming-strategy"
import { AwilixContainer } from "awilix"
import { ConnectionOptions } from "typeorm/connection/ConnectionOptions"
import { ConfigModule } from "../types/global"

type Options = {
  configModule: ConfigModule
  container: AwilixContainer
}

export default async ({
  container,
  configModule,
}: Options): Promise<Connection> => {
  const entities = container.resolve("db_entities")

  const isSqlite = configModule.projectConfig.database_type === "sqlite"

<<<<<<< HEAD
  let connection: Connection
  if (!getConnectionManager().has("default")) {
    connection = await createConnection({
      type: configModule.projectConfig.database_type,
      url: configModule.projectConfig.database_url,
      database: configModule.projectConfig.database_database,
      extra: configModule.projectConfig.database_extra || {},
      entities,
      namingStrategy: new ShortenedNamingStrategy(),
      logging: configModule.projectConfig.database_logging || false,
    } as ConnectionOptions)
  } else {
    connection = getConnection()
  }
=======
  const cnnManager = getConnectionManager()
  if (cnnManager.has("default") && getConnection().isConnected) {
    await getConnection().close()
  }

  const connection = await createConnection({
    type: configModule.projectConfig.database_type,
    url: configModule.projectConfig.database_url,
    database: configModule.projectConfig.database_database,
    extra: configModule.projectConfig.database_extra || {},
    entities,
    namingStrategy: new ShortenedNamingStrategy(),
    logging: configModule.projectConfig.database_logging || false,
  } as ConnectionOptions)
>>>>>>> 611e645b

  if (isSqlite) {
    await connection.query(`PRAGMA foreign_keys = OFF`)
    await connection.synchronize()
    await connection.query(`PRAGMA foreign_keys = ON`)
  }

  return connection
}<|MERGE_RESOLUTION|>--- conflicted
+++ resolved
@@ -22,22 +22,6 @@
 
   const isSqlite = configModule.projectConfig.database_type === "sqlite"
 
-<<<<<<< HEAD
-  let connection: Connection
-  if (!getConnectionManager().has("default")) {
-    connection = await createConnection({
-      type: configModule.projectConfig.database_type,
-      url: configModule.projectConfig.database_url,
-      database: configModule.projectConfig.database_database,
-      extra: configModule.projectConfig.database_extra || {},
-      entities,
-      namingStrategy: new ShortenedNamingStrategy(),
-      logging: configModule.projectConfig.database_logging || false,
-    } as ConnectionOptions)
-  } else {
-    connection = getConnection()
-  }
-=======
   const cnnManager = getConnectionManager()
   if (cnnManager.has("default") && getConnection().isConnected) {
     await getConnection().close()
@@ -52,7 +36,6 @@
     namingStrategy: new ShortenedNamingStrategy(),
     logging: configModule.projectConfig.database_logging || false,
   } as ConnectionOptions)
->>>>>>> 611e645b
 
   if (isSqlite) {
     await connection.query(`PRAGMA foreign_keys = OFF`)
