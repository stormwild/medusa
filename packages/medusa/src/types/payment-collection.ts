--- conflicted
+++ resolved
@@ -29,11 +29,6 @@
   currency_code: string
   provider_id: string
   amount: number
-<<<<<<< HEAD
-  payment_session?: PaymentSession
-  payment_description?: string
-=======
->>>>>>> 2500d081
   cart_id?: string
   cart?: Cart
   metadata?: any
