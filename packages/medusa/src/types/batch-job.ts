import { Type } from "class-transformer"
import {
  IsArray,
  IsEnum,
  IsOptional,
  IsString,
  ValidateNested,
} from "class-validator"
import { IsType } from "../utils/validators/is-type"
import { DateComparisonOperator } from "./common"
import { BatchJob } from "../models"

export enum BatchJobStatus {
  CREATED = "created",
  PRE_PROCESSED = "pre_processed",
  CONFIRMED = "confirmed",
  PROCESSING = "processing",
<<<<<<< HEAD
  AWAITING_CONFIRMATION = "awaiting_confirmation",
  CANCELED = "canceled",
  COMPLETED = "completed",
  CONFIRMED = "confirmed",
  READY = "ready",
=======
  COMPLETED = "completed",
  CANCELED = "canceled",
>>>>>>> 87266d5e
  FAILED = "failed",
}

export type BatchJobUpdateProps = Partial<Pick<BatchJob, "context" | "result">>

export class FilterableBatchJobProps {
  @IsOptional()
  @IsType([String, [String]])
  id?: string | string[]

  @IsOptional()
  @IsEnum(BatchJobStatus, { each: true })
  status?: BatchJobStatus[]

  @IsArray()
  @IsOptional()
  type?: string[]

  @IsString()
  @IsOptional()
  @IsType([String, [String]])
  created_by?: string | string[]

  @IsOptional()
  @ValidateNested()
  @Type(() => DateComparisonOperator)
  created_at?: DateComparisonOperator

  @IsOptional()
  @ValidateNested()
  @Type(() => DateComparisonOperator)
  updated_at?: DateComparisonOperator
}

export type BatchJobCreateProps = Pick<
  BatchJob,
  "context" | "type" | "created_by" | "dry_run"
><|MERGE_RESOLUTION|>--- conflicted
+++ resolved
@@ -15,16 +15,8 @@
   PRE_PROCESSED = "pre_processed",
   CONFIRMED = "confirmed",
   PROCESSING = "processing",
-<<<<<<< HEAD
-  AWAITING_CONFIRMATION = "awaiting_confirmation",
-  CANCELED = "canceled",
-  COMPLETED = "completed",
-  CONFIRMED = "confirmed",
-  READY = "ready",
-=======
   COMPLETED = "completed",
   CANCELED = "canceled",
->>>>>>> 87266d5e
   FAILED = "failed",
 }
 
