import fs from "fs"
import aws from "aws-sdk"
import { parse } from "path"
import { AbstractFileService, FileServiceUploadResult } from "@medusajs/medusa"
import { EntityManager } from "typeorm"
import stream from "stream"

class DigitalOceanService extends AbstractFileService {
  constructor({}, options) {
    super()

    this.bucket_ = options.bucket
    this.spacesUrl_ = options.spaces_url?.replace(/\/$/, "")
    this.accessKeyId_ = options.access_key_id
    this.secretAccessKey_ = options.secret_access_key
    this.region_ = options.region
    this.endpoint_ = options.endpoint
  }

  upload(file) {
    aws.config.setPromisesDependency(null)
    aws.config.update(
      {
        accessKeyId: this.accessKeyId_,
        secretAccessKey: this.secretAccessKey_,
        region: this.region_,
        endpoint: this.endpoint_,
      },
      true
    )

    const parsedFilename = parse(file.originalname)
    const fileKey = `${parsedFilename.name}-${Date.now()}${parsedFilename.ext}`
    const s3 = new aws.S3()
    var params = {
      ACL: "public-read",
      Bucket: this.bucket_,
      Body: fs.createReadStream(file.path),
      Key: fileKey,
    }

    return new Promise((resolve, reject) => {
      s3.upload(params, (err, data) => {
        if (err) {
          reject(err)
          return
        }

        if (this.spacesUrl_) {
          resolve({ url: `${this.spacesUrl_}/${data.Key}` })
        }

        resolve({ url: data.Location })
      })
    })
  }

  delete(file) {
    aws.config.setPromisesDependency(null)
    aws.config.update(
      {
        accessKeyId: this.accessKeyId_,
        secretAccessKey: this.secretAccessKey_,
        region: this.region_,
        endpoint: this.endpoint_,
      },
      true
    )

    const s3 = new aws.S3()
    var params = {
      Bucket: this.bucket_,
      Key: `${file}`,
    }

    return new Promise((resolve, reject) => {
      s3.deleteObject(params, (err, data) => {
        if (err) {
          reject(err)
          return
        }
        resolve(data)
      })
    })
  }

<<<<<<< HEAD
  // uploadStream(
  //   fileData,
  //   fileStream
  // ) {
  //   aws.config.setPromisesDependency(null)
  //   aws.config.update({
  //     accessKeyId: this.accessKeyId_,
  //     secretAccessKey: this.secretAccessKey_,
  //     region: this.region_,
  //     endpoint: this.endpoint_,
  //   }, true)

  //   const parsedFilename = fileData.name
  //   const fileKey = `${parsedFilename}-${Date.now()}.csv`
  //   const s3 = new aws.S3()
  //   var params = {
  //     ACL: "bucket-owner-full-control",
  //     Bucket: this.bucket_,
  //     Body: fileStream,
  //     Key: fileKey,
  //   }

  //   return new Promise((resolve, reject) => {
  //     s3.upload(params, (err, data) => {
  //       if (err) {
  //         reject(err)
  //         return
  //       }

  //       if (this.spacesUrl_) {
  //         resolve({ url: `${this.spacesUrl_}/${data.Key}` })
  //       }

  //       resolve({ url: data.Location })
  //     })
  //   })
  // }

  async getUploadStream(fileData) {
    aws.config.setPromisesDependency(null)
    aws.config.update(
      {
        accessKeyId: this.accessKeyId_,
        secretAccessKey: this.secretAccessKey_,
        region: this.region_,
        endpoint: this.endpoint_,
      },
      true
    )

    var pass = new stream.PassThrough()

    const parsedFilename = fileData.name
    const fileKey = `${parsedFilename}-${Date.now()}.csv`
    const s3 = new aws.S3()

    var params = {
      ACL: "bucket-owner-full-control",
      Bucket: this.bucket_,
      Body: pass,
      Key: fileKey,
    }

    return {
      writeStream: pass,
      promise: s3
        .upload(params)
        .promise(),
      url: `${this.spacesUrl_}/${fileKey}`,
    }
=======
  async getUploadStreamDescriptor(fileData) {
    throw new Error("Method not implemented.")
  }

  async downloadAsStream(fileData) {
    throw new Error("Method not implemented.")
  }

  async getPresignedDownloadUrl(fileData) {
    throw new Error("Method not implemented.")
>>>>>>> 66da0771
  }
}

export default DigitalOceanService<|MERGE_RESOLUTION|>--- conflicted
+++ resolved
@@ -84,46 +84,7 @@
     })
   }
 
-<<<<<<< HEAD
-  // uploadStream(
-  //   fileData,
-  //   fileStream
-  // ) {
-  //   aws.config.setPromisesDependency(null)
-  //   aws.config.update({
-  //     accessKeyId: this.accessKeyId_,
-  //     secretAccessKey: this.secretAccessKey_,
-  //     region: this.region_,
-  //     endpoint: this.endpoint_,
-  //   }, true)
-
-  //   const parsedFilename = fileData.name
-  //   const fileKey = `${parsedFilename}-${Date.now()}.csv`
-  //   const s3 = new aws.S3()
-  //   var params = {
-  //     ACL: "bucket-owner-full-control",
-  //     Bucket: this.bucket_,
-  //     Body: fileStream,
-  //     Key: fileKey,
-  //   }
-
-  //   return new Promise((resolve, reject) => {
-  //     s3.upload(params, (err, data) => {
-  //       if (err) {
-  //         reject(err)
-  //         return
-  //       }
-
-  //       if (this.spacesUrl_) {
-  //         resolve({ url: `${this.spacesUrl_}/${data.Key}` })
-  //       }
-
-  //       resolve({ url: data.Location })
-  //     })
-  //   })
-  // }
-
-  async getUploadStream(fileData) {
+  async getUploadStreamDescriptor(fileData) {
     aws.config.setPromisesDependency(null)
     aws.config.update(
       {
@@ -155,9 +116,6 @@
         .promise(),
       url: `${this.spacesUrl_}/${fileKey}`,
     }
-=======
-  async getUploadStreamDescriptor(fileData) {
-    throw new Error("Method not implemented.")
   }
 
   async downloadAsStream(fileData) {
@@ -166,7 +124,6 @@
 
   async getPresignedDownloadUrl(fileData) {
     throw new Error("Method not implemented.")
->>>>>>> 66da0771
   }
 }
 
