--- conflicted
+++ resolved
@@ -27,13 +27,8 @@
   },
   "scripts": {
     "build": "babel src -d .",
-<<<<<<< HEAD
-    "prepare": "cross-env NODE_ENV=production npm run build",
-    "watch": "babel -w src --out-dir . --ignore **/__tests__"
-=======
     "watch": "babel -w src --out-dir . --ignore **/__tests__",
     "test": "jest"
->>>>>>> 91a237a3
   },
   "peerDependencies": {
     "medusa-interfaces": "1.x"
