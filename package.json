--- conflicted
+++ resolved
@@ -72,12 +72,9 @@
     "generate:entities": "typedoc --options typedoc.entities.js",
     "release:snapshot": "changeset publish --no-git-tags --snapshot --tag snapshot",
     "generate:announcement": "node ./scripts/doc-change-release.js",
-<<<<<<< HEAD
     "develop": "ts-node --transpile-only ./integration-tests/development/server.js",
-    "develop:create:db": "ts-node --transpile-only ./integration-tests/development/create-database.js"
-=======
+    "develop:create:db": "ts-node --transpile-only ./integration-tests/development/create-database.js",
     "version:staging": "yarn changeset pre enter staging && yarn changeset version"
->>>>>>> 7d77d91a
   },
   "dependencies": {
     "@changesets/changelog-github": "^0.4.5",
