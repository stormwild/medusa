--- conflicted
+++ resolved
@@ -71,15 +71,14 @@
     }
   ],
   "paths": {
-<<<<<<< HEAD
-    "/customers": {
+    "/auth": {
       "post": {
-        "operationId": "PostCustomers",
-        "summary": "Create a Customer",
-        "description": "Creates a Customer.",
+        "operationId": "PostAuth",
+        "summary": "Authenticate a User",
+        "description": "Logs a User in and authorizes them to manage Store settings.",
         "parameters": [],
         "tags": [
-          "Customer"
+          "Auth"
         ],
         "responses": {
           "200": {
@@ -89,7 +88,7 @@
                 "schema": {
                   "properties": {
                     "customer": {
-                      "$ref": "#/components/schemas/customer"
+                      "$ref": "#/components/schemas/user"
                     }
                   }
                 }
@@ -104,25 +103,16 @@
                 "type": "object",
                 "required": [
                   "email",
-                  "first_name",
-                  "last_name"
+                  "password"
                 ],
                 "properties": {
                   "email": {
                     "type": "string",
-                    "description": "The Customer's email address."
-                  },
-                  "first_name": {
+                    "description": "The User's email."
+                  },
+                  "password": {
                     "type": "string",
-                    "description": "The Customer's first name."
-                  },
-                  "last_name": {
-                    "type": "string",
-                    "description": "The Customer's last name."
-                  },
-                  "phone": {
-                    "type": "string",
-                    "description": "The Customer's phone number."
+                    "description": "The User's password."
                   }
                 }
               }
@@ -131,11 +121,11 @@
         }
       },
       "get": {
-        "operationId": "GetCustomers",
-        "summary": "List Customers",
-        "description": "Retrieves a list of Customers.",
-        "tags": [
-          "Customer"
+        "operationId": "GetAuth",
+        "summary": "Get Session",
+        "description": "Gets the currently logged in User.",
+        "tags": [
+          "Auth"
         ],
         "responses": {
           "200": {
@@ -145,7 +135,7 @@
                 "schema": {
                   "properties": {
                     "customer": {
-                      "$ref": "#/components/schemas/customer"
+                      "$ref": "#/components/schemas/user"
                     }
                   }
                 }
@@ -155,102 +145,6 @@
         }
       }
     },
-    "/customers/{id}": {
-      "get": {
-        "operationId": "GetCustomersCustomer",
-        "summary": "Retrieve a Customer",
-        "description": "Retrieves a Customer.",
-        "parameters": [
-          {
-            "in": "path",
-            "name": "id",
-            "required": true,
-            "description": "The id of the Customer.",
-            "schema": {
-              "type": "string"
-            }
-          }
-        ],
-        "tags": [
-          "Customer"
-        ],
-        "responses": {
-          "200": {
-            "description": "OK",
-            "content": {
-              "application/json": {
-                "schema": {
-                  "properties": {
-                    "customer": {
-                      "$ref": "#/components/schemas/customer"
-                    }
-                  }
-                }
-              }
-            }
-          }
-        }
-      },
-      "post": {
-        "operationId": "PostCustomersCustomer",
-        "summary": "Update a Customer",
-        "description": "Updates a Customer.",
-        "parameters": [
-          {
-            "in": "path",
-            "name": "id",
-            "required": true,
-            "description": "The id of the Customer.",
-            "schema": {
-              "type": "string"
-            }
-          }
-        ],
-        "requestBody": {
-          "content": {
-            "application/json": {
-              "schema": {
-                "properties": {
-                  "first_name": {
-                    "type": "string",
-                    "description": "The Customer's first name."
-                  },
-                  "last_name": {
-                    "type": "string",
-                    "description": "The Customer's last name."
-                  },
-                  "phone": {
-                    "description": "The Customer's phone number.",
-                    "type": "object"
-                  }
-                }
-              }
-            }
-          }
-        },
-        "tags": [
-          "Customer"
-        ],
-        "responses": {
-          "200": {
-            "description": "OK",
-            "content": {
-              "application/json": {
-                "schema": {
-                  "properties": {
-                    "customer": {
-                      "$ref": "#/components/schemas/customer"
-                    }
-                  }
-                }
-              }
-            }
-          }
-        }
-      }
-    },
-=======
->>>>>>> 037b1896
     "/collections": {
       "post": {
         "operationId": "PostCollections",
@@ -463,16 +357,14 @@
         }
       }
     },
-    "/auth": {
-<<<<<<< HEAD
-=======
+    "/customers": {
       "post": {
-        "operationId": "PostAuth",
-        "summary": "Authenticate a User",
-        "description": "Logs a User in and authorizes them to manage Store settings.",
+        "operationId": "PostCustomers",
+        "summary": "Create a Customer",
+        "description": "Creates a Customer.",
         "parameters": [],
         "tags": [
-          "Auth"
+          "Customer"
         ],
         "responses": {
           "200": {
@@ -482,7 +374,7 @@
                 "schema": {
                   "properties": {
                     "customer": {
-                      "$ref": "#/components/schemas/user"
+                      "$ref": "#/components/schemas/customer"
                     }
                   }
                 }
@@ -497,16 +389,25 @@
                 "type": "object",
                 "required": [
                   "email",
-                  "password"
+                  "first_name",
+                  "last_name"
                 ],
                 "properties": {
                   "email": {
                     "type": "string",
-                    "description": "The User's email."
-                  },
-                  "password": {
+                    "description": "The Customer's email address."
+                  },
+                  "first_name": {
                     "type": "string",
-                    "description": "The User's password."
+                    "description": "The Customer's first name."
+                  },
+                  "last_name": {
+                    "type": "string",
+                    "description": "The Customer's last name."
+                  },
+                  "phone": {
+                    "type": "string",
+                    "description": "The Customer's phone number."
                   }
                 }
               }
@@ -515,11 +416,11 @@
         }
       },
       "get": {
-        "operationId": "GetAuth",
-        "summary": "Get Session",
-        "description": "Gets the currently logged in User.",
-        "tags": [
-          "Auth"
+        "operationId": "GetCustomers",
+        "summary": "List Customers",
+        "description": "Retrieves a list of Customers.",
+        "tags": [
+          "Customer"
         ],
         "responses": {
           "200": {
@@ -529,7 +430,7 @@
                 "schema": {
                   "properties": {
                     "customer": {
-                      "$ref": "#/components/schemas/user"
+                      "$ref": "#/components/schemas/customer"
                     }
                   }
                 }
@@ -539,15 +440,81 @@
         }
       }
     },
-    "/customers": {
->>>>>>> 037b1896
+    "/customers/{id}": {
+      "get": {
+        "operationId": "GetCustomersCustomer",
+        "summary": "Retrieve a Customer",
+        "description": "Retrieves a Customer.",
+        "parameters": [
+          {
+            "in": "path",
+            "name": "id",
+            "required": true,
+            "description": "The id of the Customer.",
+            "schema": {
+              "type": "string"
+            }
+          }
+        ],
+        "tags": [
+          "Customer"
+        ],
+        "responses": {
+          "200": {
+            "description": "OK",
+            "content": {
+              "application/json": {
+                "schema": {
+                  "properties": {
+                    "customer": {
+                      "$ref": "#/components/schemas/customer"
+                    }
+                  }
+                }
+              }
+            }
+          }
+        }
+      },
       "post": {
-        "operationId": "PostAuth",
-        "summary": "Authenticate a User",
-        "description": "Logs a User in and authorizes them to manage Store settings.",
-        "parameters": [],
-        "tags": [
-          "Auth"
+        "operationId": "PostCustomersCustomer",
+        "summary": "Update a Customer",
+        "description": "Updates a Customer.",
+        "parameters": [
+          {
+            "in": "path",
+            "name": "id",
+            "required": true,
+            "description": "The id of the Customer.",
+            "schema": {
+              "type": "string"
+            }
+          }
+        ],
+        "requestBody": {
+          "content": {
+            "application/json": {
+              "schema": {
+                "properties": {
+                  "first_name": {
+                    "type": "string",
+                    "description": "The Customer's first name."
+                  },
+                  "last_name": {
+                    "type": "string",
+                    "description": "The Customer's last name."
+                  },
+                  "phone": {
+                    "description": "The Customer's phone number.",
+                    "type": "object"
+                  }
+                }
+              }
+            }
+          }
+        },
+        "tags": [
+          "Customer"
         ],
         "responses": {
           "200": {
@@ -557,7 +524,281 @@
                 "schema": {
                   "properties": {
                     "customer": {
-                      "$ref": "#/components/schemas/user"
+                      "$ref": "#/components/schemas/customer"
+                    }
+                  }
+                }
+              }
+            }
+          }
+        }
+      }
+    },
+    "/discounts/{id}/regions/{region_id}": {
+      "post": {
+        "operationId": "PostDiscountsDiscountRegionsRegion",
+        "summary": "Adds Region availability",
+        "description": "Adds a Region to the list of Regions that a Discount can be used in.",
+        "parameters": [
+          {
+            "in": "path",
+            "name": "id",
+            "required": true,
+            "description": "The id of the Discount.",
+            "schema": {
+              "type": "string"
+            }
+          },
+          {
+            "in": "path",
+            "name": "region_id",
+            "required": true,
+            "description": "The id of the Region.",
+            "schema": {
+              "type": "string"
+            }
+          }
+        ],
+        "tags": [
+          "Discount"
+        ],
+        "responses": {
+          "200": {
+            "description": "OK",
+            "content": {
+              "application/json": {
+                "schema": {
+                  "properties": {
+                    "discount": {
+                      "$ref": "#/components/schemas/discount"
+                    }
+                  }
+                }
+              }
+            }
+          }
+        }
+      },
+      "delete": {
+        "operationId": "DeleteDiscountsDiscountRegionsRegion",
+        "summary": "Remove Region availability",
+        "description": "Removes a Region from the list of Regions that a Discount can be used in.",
+        "parameters": [
+          {
+            "in": "path",
+            "name": "id",
+            "required": true,
+            "description": "The id of the Discount.",
+            "schema": {
+              "type": "string"
+            }
+          },
+          {
+            "in": "path",
+            "name": "region_id",
+            "required": true,
+            "description": "The id of the Region.",
+            "schema": {
+              "type": "string"
+            }
+          }
+        ],
+        "tags": [
+          "Discount"
+        ],
+        "responses": {
+          "200": {
+            "description": "OK",
+            "content": {
+              "application/json": {
+                "schema": {
+                  "properties": {
+                    "discount": {
+                      "$ref": "#/components/schemas/discount"
+                    }
+                  }
+                }
+              }
+            }
+          }
+        }
+      }
+    },
+    "/discounts/{id}/products/{product_id}": {
+      "post": {
+        "operationId": "DeleteDiscountsDiscountProductsProduct",
+        "summary": "Remove Product availability",
+        "description": "Removes a Product from the list of Products that a Discount can be used for.",
+        "parameters": [
+          {
+            "in": "path",
+            "name": "id",
+            "required": true,
+            "description": "The id of the Discount.",
+            "schema": {
+              "type": "string"
+            }
+          },
+          {
+            "in": "path",
+            "name": "product_id",
+            "required": true,
+            "description": "The id of the Product.",
+            "schema": {
+              "type": "string"
+            }
+          }
+        ],
+        "tags": [
+          "Discount"
+        ],
+        "responses": {
+          "200": {
+            "description": "OK",
+            "content": {
+              "application/json": {
+                "schema": {
+                  "properties": {
+                    "discount": {
+                      "$ref": "#/components/schemas/discount"
+                    }
+                  }
+                }
+              }
+            }
+          }
+        }
+      }
+    },
+    "/discounts": {
+      "post": {
+        "operationId": "PostDiscounts",
+        "summary": "Creates a Discount",
+        "description": "Creates a Discount with a given set of rules that define how the Discount behaves.",
+        "requestBody": {
+          "content": {
+            "application/json": {
+              "schema": {
+                "properties": {
+                  "code": {
+                    "type": "string",
+                    "description": "A unique code that will be used to redeem the Discount"
+                  },
+                  "is_dynamic": {
+                    "type": "string",
+                    "description": "Whether the Discount should have multiple instances of itself, each with a different code. This can be useful for automatically generated codes that all have to follow a common set of rules."
+                  },
+                  "rule": {
+                    "description": "The Discount Rule that defines how Discounts are calculated",
+                    "oneOf": [
+                      {
+                        "$ref": "#/components/schemas/discount_rule"
+                      }
+                    ]
+                  },
+                  "is_disabled": {
+                    "type": "boolean",
+                    "description": "Whether the Discount code is disabled on creation. You will have to enable it later to make it available to Customers."
+                  },
+                  "starts_at": {
+                    "type": "string",
+                    "format": "date-time",
+                    "description": "The time at which the Discount should be available."
+                  },
+                  "ends_at": {
+                    "type": "string",
+                    "format": "date-time",
+                    "description": "The time at which the Discount should no longer be available."
+                  },
+                  "regions": {
+                    "description": "A list of Region ids representing the Regions in which the Discount can be used.",
+                    "type": "array",
+                    "items": {
+                      "type": "string"
+                    }
+                  },
+                  "metadata": {
+                    "description": "An optional set of key-value pairs to hold additional information.",
+                    "type": "object"
+                  }
+                }
+              }
+            }
+          }
+        },
+        "tags": [
+          "Discount"
+        ],
+        "responses": {
+          "200": {
+            "description": "OK",
+            "content": {
+              "application/json": {
+                "schema": {
+                  "properties": {
+                    "discount": {
+                      "$ref": "#/components/schemas/discount"
+                    }
+                  }
+                }
+              }
+            }
+          }
+        }
+      },
+      "get": {
+        "operationId": "GetDiscounts",
+        "summary": "List Discounts",
+        "description": "Retrieves a list of Discounts",
+        "tags": [
+          "Discount"
+        ],
+        "responses": {
+          "200": {
+            "description": "OK",
+            "content": {
+              "application/json": {
+                "schema": {
+                  "properties": {
+                    "discount": {
+                      "$ref": "#/components/schemas/discount"
+                    }
+                  }
+                }
+              }
+            }
+          }
+        }
+      }
+    },
+    "/discounts/{id}/dynamic-codes": {
+      "post": {
+        "operationId": "PostDiscountsDiscountDynamicCodes",
+        "summary": "Create a dynamic Discount code",
+        "description": "Creates a unique code that can map to a parent Discount. This is useful if you want to automatically generate codes with the same behaviour.",
+        "parameters": [
+          {
+            "in": "path",
+            "name": "id",
+            "required": true,
+            "description": "The id of the Discount to create the dynamic code from.\"",
+            "schema": {
+              "type": "string"
+            }
+          }
+        ],
+        "tags": [
+          "Discount"
+        ],
+        "responses": {
+          "200": {
+            "description": "OK",
+            "content": {
+              "application/json": {
+                "schema": {
+                  "properties": {
+                    "discount": {
+                      "$ref": "#/components/schemas/discount"
                     }
                   }
                 }
@@ -571,17 +812,61 @@
               "schema": {
                 "type": "object",
                 "required": [
-                  "email",
-                  "password"
+                  "code"
                 ],
                 "properties": {
-                  "email": {
+                  "code": {
                     "type": "string",
-                    "description": "The User's email."
-                  },
-                  "password": {
-                    "type": "string",
-                    "description": "The User's password."
+                    "description": "The unique code that will be used to redeem the Discount."
+                  },
+                  "metadata": {
+                    "type": "object",
+                    "description": "An optional set of key-value paris to hold additional information."
+                  }
+                }
+              }
+            }
+          }
+        }
+      }
+    },
+    "/discounts/{id}": {
+      "delete": {
+        "operationId": "DeleteDiscountsDiscount",
+        "summary": "Delete a Discount",
+        "description": "Deletes a Discount.",
+        "parameters": [
+          {
+            "in": "path",
+            "name": "id",
+            "required": true,
+            "description": "The id of the Discount",
+            "schema": {
+              "type": "string"
+            }
+          }
+        ],
+        "tags": [
+          "Discount"
+        ],
+        "responses": {
+          "200": {
+            "description": "OK",
+            "content": {
+              "application/json": {
+                "schema": {
+                  "properties": {
+                    "id": {
+                      "type": "string",
+                      "description": "The id of the deleted Discount"
+                    },
+                    "object": {
+                      "type": "string",
+                      "description": "The type of the object that was deleted."
+                    },
+                    "deleted": {
+                      "type": "boolean"
+                    }
                   }
                 }
               }
@@ -590,21 +875,160 @@
         }
       },
       "get": {
-        "operationId": "GetAuth",
-        "summary": "Get Session",
-        "description": "Gets the currently logged in User.",
-        "tags": [
-          "Auth"
-        ],
-        "responses": {
-          "200": {
-            "description": "OK",
-            "content": {
-              "application/json": {
-                "schema": {
-                  "properties": {
-                    "customer": {
-                      "$ref": "#/components/schemas/user"
+        "operationId": "GetDiscountsDiscount",
+        "summary": "Retrieve a Discount",
+        "description": "Retrieves a Discount",
+        "parameters": [
+          {
+            "in": "path",
+            "name": "id",
+            "required": true,
+            "description": "The id of the Discount",
+            "schema": {
+              "type": "string"
+            }
+          }
+        ],
+        "tags": [
+          "Discount"
+        ],
+        "responses": {
+          "200": {
+            "description": "OK",
+            "content": {
+              "application/json": {
+                "schema": {
+                  "properties": {
+                    "discount": {
+                      "$ref": "#/components/schemas/discount"
+                    }
+                  }
+                }
+              }
+            }
+          }
+        }
+      },
+      "post": {
+        "operationId": "PostDiscountsDiscount",
+        "summary": "Update a Discount",
+        "description": "Updates a Discount with a given set of rules that define how the Discount behaves.",
+        "parameters": [
+          {
+            "in": "path",
+            "name": "id",
+            "required": true,
+            "description": "The id of the Discount.",
+            "schema": {
+              "type": "string"
+            }
+          }
+        ],
+        "requestBody": {
+          "content": {
+            "application/json": {
+              "schema": {
+                "properties": {
+                  "code": {
+                    "type": "string",
+                    "description": "A unique code that will be used to redeem the Discount"
+                  },
+                  "is_dynamic": {
+                    "type": "string",
+                    "description": "Whether the Discount should have multiple instances of itself, each with a different code. This can be useful for automatically generated codes that all have to follow a common set of rules."
+                  },
+                  "rule": {
+                    "description": "The Discount Rule that defines how Discounts are calculated",
+                    "oneOf": [
+                      {
+                        "$ref": "#/components/schemas/discount_rule"
+                      }
+                    ]
+                  },
+                  "is_disabled": {
+                    "type": "boolean",
+                    "description": "Whether the Discount code is disabled on creation. You will have to enable it later to make it available to Customers."
+                  },
+                  "starts_at": {
+                    "type": "string",
+                    "format": "date-time",
+                    "description": "The time at which the Discount should be available."
+                  },
+                  "ends_at": {
+                    "type": "string",
+                    "format": "date-time",
+                    "description": "The time at which the Discount should no longer be available."
+                  },
+                  "regions": {
+                    "description": "A list of Region ids representing the Regions in which the Discount can be used.",
+                    "type": "array",
+                    "items": {
+                      "type": "string"
+                    }
+                  }
+                }
+              }
+            }
+          }
+        },
+        "tags": [
+          "Discount"
+        ],
+        "responses": {
+          "200": {
+            "description": "OK",
+            "content": {
+              "application/json": {
+                "schema": {
+                  "properties": {
+                    "discount": {
+                      "$ref": "#/components/schemas/discount"
+                    }
+                  }
+                }
+              }
+            }
+          }
+        }
+      }
+    },
+    "/discounts/{id}/dynamic-codes/{code}": {
+      "delete": {
+        "operationId": "DeleteDiscountsDiscountDynamicCodesCode",
+        "summary": "Delete a dynamic code",
+        "description": "Deletes a dynamic code from a Discount.",
+        "parameters": [
+          {
+            "in": "path",
+            "name": "id",
+            "required": true,
+            "description": "The id of the Discount",
+            "schema": {
+              "type": "string"
+            }
+          },
+          {
+            "in": "path",
+            "name": "code",
+            "required": true,
+            "description": "The id of the Discount",
+            "schema": {
+              "type": "string"
+            }
+          }
+        ],
+        "tags": [
+          "Discount"
+        ],
+        "responses": {
+          "200": {
+            "description": "OK",
+            "content": {
+              "application/json": {
+                "schema": {
+                  "properties": {
+                    "discount": {
+                      "$ref": "#/components/schemas/discount"
                     }
                   }
                 }
@@ -634,60 +1058,6 @@
                   },
                   "ends_at": {
                     "type": "string",
-<<<<<<< HEAD
-=======
-                    "description": "The Customer's last name."
-                  },
-                  "phone": {
-                    "description": "The Customer's phone number.",
-                    "type": "object"
-                  }
-                }
-              }
-            }
-          }
-        },
-        "tags": [
-          "Customer"
-        ],
-        "responses": {
-          "200": {
-            "description": "OK",
-            "content": {
-              "application/json": {
-                "schema": {
-                  "properties": {
-                    "customer": {
-                      "$ref": "#/components/schemas/customer"
-                    }
-                  }
-                }
-              }
-            }
-          }
-        }
-      }
-    },
-    "/gift-cards": {
-      "post": {
-        "operationId": "PostGiftCards",
-        "summary": "Create a Gift Card",
-        "description": "Creates a Gift Card that can redeemed by its unique code. The Gift Card is only valid within 1 region.",
-        "requestBody": {
-          "content": {
-            "application/json": {
-              "schema": {
-                "properties": {
-                  "value": {
-                    "type": "integer",
-                    "description": "The value (excluding VAT) that the Gift Card should represent."
-                  },
-                  "is_disabled": {
-                    "type": "boolean",
-                    "description": "Whether the Gift Card is disabled on creation. You will have to enable it later to make it available to Customers."
-                  },
-                  "ends_at": {
-                    "type": "string",
                     "format": "date-time",
                     "description": "The time at which the Gift Card should no longer be available."
                   },
@@ -864,7 +1234,6 @@
                   },
                   "ends_at": {
                     "type": "string",
->>>>>>> 037b1896
                     "format": "date-time",
                     "description": "The time at which the Gift Card should no longer be available."
                   },
@@ -903,691 +1272,8 @@
             }
           }
         }
-      },
-      "get": {
-        "operationId": "GetGiftCards",
-        "summary": "List Gift Cards",
-        "description": "Retrieves a list of Gift Cards.",
-        "tags": [
-          "Gift Card"
-        ],
-        "responses": {
-          "200": {
-            "description": "OK",
-            "content": {
-              "application/json": {
-                "schema": {
-                  "properties": {
-                    "gift_cards": {
-                      "type": "array",
-                      "items": {
-                        "$ref": "#/components/schemas/gift_card"
-                      }
-                    }
-                  }
-                }
-              }
-            }
-          }
-        }
       }
     },
-    "/gift-cards/{id}": {
-      "delete": {
-        "operationId": "DeleteGiftCardsGiftCard",
-        "summary": "Delete a Gift Card",
-        "description": "Deletes a Gift Card",
-        "parameters": [
-          {
-            "in": "path",
-            "name": "id",
-            "required": true,
-            "description": "The id of the Gift Card to delete.",
-            "schema": {
-              "type": "string"
-            }
-          }
-        ],
-        "tags": [
-          "Gift Card"
-        ],
-        "responses": {
-          "200": {
-            "description": "OK",
-            "content": {
-              "application/json": {
-                "schema": {
-                  "properties": {
-                    "id": {
-                      "type": "string",
-                      "description": "The id of the deleted Gift Card"
-                    },
-                    "object": {
-                      "type": "string",
-                      "description": "The type of the object that was deleted."
-                    },
-                    "deleted": {
-                      "type": "boolean"
-                    }
-                  }
-                }
-              }
-            }
-          }
-        }
-      },
-      "get": {
-        "operationId": "GetGiftCardsGiftCard",
-        "summary": "Retrieve a Gift Card",
-        "description": "Retrieves a Gift Card.",
-        "parameters": [
-          {
-            "in": "path",
-            "name": "id",
-            "required": true,
-            "description": "The id of the Gift Card.",
-            "schema": {
-              "type": "string"
-            }
-          }
-        ],
-        "tags": [
-          "Gift Card"
-        ],
-        "responses": {
-          "200": {
-            "description": "OK",
-            "content": {
-              "application/json": {
-                "schema": {
-                  "properties": {
-                    "gift_card": {
-                      "$ref": "#/components/schemas/gift_card"
-                    }
-                  }
-                }
-              }
-            }
-          }
-        }
-      },
-      "post": {
-        "operationId": "PostGiftCardsGiftCard",
-        "summary": "Create a Gift Card",
-        "description": "Creates a Gift Card that can redeemed by its unique code. The Gift Card is only valid within 1 region.",
-        "parameters": [
-          {
-            "in": "path",
-            "name": "id",
-            "required": true,
-            "description": "The id of the Gift Card.",
-            "schema": {
-              "type": "string"
-            }
-          }
-        ],
-        "requestBody": {
-          "content": {
-            "application/json": {
-              "schema": {
-                "properties": {
-                  "balance": {
-                    "type": "integer",
-                    "description": "The value (excluding VAT) that the Gift Card should represent."
-                  },
-                  "is_disabled": {
-                    "type": "boolean",
-                    "description": "Whether the Gift Card is disabled on creation. You will have to enable it later to make it available to Customers."
-                  },
-                  "ends_at": {
-                    "type": "string",
-                    "format": "date-time",
-                    "description": "The time at which the Gift Card should no longer be available."
-                  },
-                  "region_id": {
-                    "description": "The id of the Region in which the Gift Card can be used.",
-                    "type": "array",
-                    "items": {
-                      "type": "string"
-                    }
-                  },
-                  "metadata": {
-                    "description": "An optional set of key-value pairs to hold additional information.",
-                    "type": "object"
-                  }
-                }
-              }
-            }
-          }
-        },
-        "tags": [
-          "Gift Card"
-        ],
-        "responses": {
-          "200": {
-            "description": "OK",
-            "content": {
-              "application/json": {
-                "schema": {
-                  "properties": {
-                    "gift_card": {
-                      "$ref": "#/components/schemas/gift_card"
-                    }
-                  }
-                }
-              }
-            }
-          }
-        }
-      }
-    },
-    "/discounts/{id}/regions/{region_id}": {
-      "post": {
-        "operationId": "PostDiscountsDiscountRegionsRegion",
-        "summary": "Adds Region availability",
-        "description": "Adds a Region to the list of Regions that a Discount can be used in.",
-        "parameters": [
-          {
-            "in": "path",
-            "name": "id",
-            "required": true,
-            "description": "The id of the Discount.",
-            "schema": {
-              "type": "string"
-            }
-          },
-          {
-            "in": "path",
-            "name": "region_id",
-            "required": true,
-            "description": "The id of the Region.",
-            "schema": {
-              "type": "string"
-            }
-          }
-        ],
-        "tags": [
-          "Discount"
-        ],
-        "responses": {
-          "200": {
-            "description": "OK",
-            "content": {
-              "application/json": {
-                "schema": {
-                  "properties": {
-                    "discount": {
-                      "$ref": "#/components/schemas/discount"
-                    }
-                  }
-                }
-              }
-            }
-          }
-        }
-      },
-      "delete": {
-        "operationId": "DeleteDiscountsDiscountRegionsRegion",
-        "summary": "Remove Region availability",
-        "description": "Removes a Region from the list of Regions that a Discount can be used in.",
-        "parameters": [
-          {
-            "in": "path",
-            "name": "id",
-            "required": true,
-            "description": "The id of the Discount.",
-            "schema": {
-              "type": "string"
-            }
-          },
-          {
-            "in": "path",
-            "name": "region_id",
-            "required": true,
-            "description": "The id of the Region.",
-            "schema": {
-              "type": "string"
-            }
-          }
-        ],
-        "tags": [
-          "Discount"
-        ],
-        "responses": {
-          "200": {
-            "description": "OK",
-            "content": {
-              "application/json": {
-                "schema": {
-                  "properties": {
-                    "discount": {
-                      "$ref": "#/components/schemas/discount"
-                    }
-                  }
-                }
-              }
-            }
-          }
-        }
-      }
-    },
-    "/discounts/{id}/products/{product_id}": {
-      "post": {
-        "operationId": "DeleteDiscountsDiscountProductsProduct",
-        "summary": "Remove Product availability",
-        "description": "Removes a Product from the list of Products that a Discount can be used for.",
-        "parameters": [
-          {
-            "in": "path",
-            "name": "id",
-            "required": true,
-            "description": "The id of the Discount.",
-            "schema": {
-              "type": "string"
-            }
-          },
-          {
-            "in": "path",
-            "name": "product_id",
-            "required": true,
-            "description": "The id of the Product.",
-            "schema": {
-              "type": "string"
-            }
-          }
-        ],
-        "tags": [
-          "Discount"
-        ],
-        "responses": {
-          "200": {
-            "description": "OK",
-            "content": {
-              "application/json": {
-                "schema": {
-                  "properties": {
-                    "discount": {
-                      "$ref": "#/components/schemas/discount"
-                    }
-                  }
-                }
-              }
-            }
-          }
-        }
-      }
-    },
-    "/discounts": {
-      "post": {
-        "operationId": "PostDiscounts",
-        "summary": "Creates a Discount",
-        "description": "Creates a Discount with a given set of rules that define how the Discount behaves.",
-        "requestBody": {
-          "content": {
-            "application/json": {
-              "schema": {
-                "properties": {
-                  "code": {
-                    "type": "string",
-                    "description": "A unique code that will be used to redeem the Discount"
-                  },
-                  "is_dynamic": {
-                    "type": "string",
-                    "description": "Whether the Discount should have multiple instances of itself, each with a different code. This can be useful for automatically generated codes that all have to follow a common set of rules."
-                  },
-                  "rule": {
-                    "description": "The Discount Rule that defines how Discounts are calculated",
-                    "oneOf": [
-                      {
-                        "$ref": "#/components/schemas/discount_rule"
-                      }
-                    ]
-                  },
-                  "is_disabled": {
-                    "type": "boolean",
-                    "description": "Whether the Discount code is disabled on creation. You will have to enable it later to make it available to Customers."
-                  },
-                  "starts_at": {
-                    "type": "string",
-                    "format": "date-time",
-                    "description": "The time at which the Discount should be available."
-                  },
-                  "ends_at": {
-                    "type": "string",
-                    "format": "date-time",
-                    "description": "The time at which the Discount should no longer be available."
-                  },
-                  "regions": {
-                    "description": "A list of Region ids representing the Regions in which the Discount can be used.",
-                    "type": "array",
-                    "items": {
-                      "type": "string"
-                    }
-                  },
-                  "metadata": {
-                    "description": "An optional set of key-value pairs to hold additional information.",
-                    "type": "object"
-                  }
-                }
-              }
-            }
-          }
-        },
-        "tags": [
-          "Discount"
-        ],
-        "responses": {
-          "200": {
-            "description": "OK",
-            "content": {
-              "application/json": {
-                "schema": {
-                  "properties": {
-                    "discount": {
-                      "$ref": "#/components/schemas/discount"
-                    }
-                  }
-                }
-              }
-            }
-          }
-        }
-      },
-      "get": {
-        "operationId": "GetDiscounts",
-        "summary": "List Discounts",
-        "description": "Retrieves a list of Discounts",
-        "tags": [
-          "Discount"
-        ],
-        "responses": {
-          "200": {
-            "description": "OK",
-            "content": {
-              "application/json": {
-                "schema": {
-                  "properties": {
-                    "discount": {
-                      "$ref": "#/components/schemas/discount"
-                    }
-                  }
-                }
-              }
-            }
-          }
-        }
-      }
-    },
-<<<<<<< HEAD
-    "/discounts/{id}/dynamic-codes": {
-      "post": {
-        "operationId": "PostDiscountsDiscountDynamicCodes",
-        "summary": "Create a dynamic Discount code",
-        "description": "Creates a unique code that can map to a parent Discount. This is useful if you want to automatically generate codes with the same behaviour.",
-        "parameters": [
-          {
-            "in": "path",
-            "name": "id",
-            "required": true,
-            "description": "The id of the Discount to create the dynamic code from.\"",
-            "schema": {
-              "type": "string"
-            }
-          }
-        ],
-        "tags": [
-          "Discount"
-        ],
-        "responses": {
-          "200": {
-            "description": "OK",
-            "content": {
-              "application/json": {
-                "schema": {
-                  "properties": {
-                    "discount": {
-                      "$ref": "#/components/schemas/discount"
-                    }
-                  }
-                }
-              }
-            }
-          }
-        },
-        "requestBody": {
-          "content": {
-            "application/json": {
-              "schema": {
-                "type": "object",
-                "required": [
-                  "code"
-                ],
-                "properties": {
-                  "code": {
-                    "type": "string",
-                    "description": "The unique code that will be used to redeem the Discount."
-                  },
-                  "metadata": {
-                    "type": "object",
-                    "description": "An optional set of key-value paris to hold additional information."
-                  }
-                }
-              }
-            }
-          }
-        }
-      }
-    },
-    "/discounts/{id}": {
-      "delete": {
-        "operationId": "DeleteDiscountsDiscount",
-        "summary": "Delete a Discount",
-        "description": "Deletes a Discount.",
-        "parameters": [
-          {
-            "in": "path",
-            "name": "id",
-            "required": true,
-            "description": "The id of the Discount",
-            "schema": {
-              "type": "string"
-            }
-          }
-        ],
-        "tags": [
-          "Discount"
-        ],
-        "responses": {
-          "200": {
-            "description": "OK",
-            "content": {
-              "application/json": {
-                "schema": {
-                  "properties": {
-                    "id": {
-                      "type": "string",
-                      "description": "The id of the deleted Discount"
-                    },
-                    "object": {
-                      "type": "string",
-                      "description": "The type of the object that was deleted."
-                    },
-                    "deleted": {
-                      "type": "boolean"
-                    }
-                  }
-                }
-              }
-            }
-          }
-        }
-      },
-      "get": {
-        "operationId": "GetDiscountsDiscount",
-        "summary": "Retrieve a Discount",
-        "description": "Retrieves a Discount",
-        "parameters": [
-          {
-            "in": "path",
-            "name": "id",
-            "required": true,
-            "description": "The id of the Discount",
-            "schema": {
-              "type": "string"
-            }
-          }
-        ],
-        "tags": [
-          "Discount"
-        ],
-        "responses": {
-          "200": {
-            "description": "OK",
-            "content": {
-              "application/json": {
-                "schema": {
-                  "properties": {
-                    "discount": {
-                      "$ref": "#/components/schemas/discount"
-                    }
-                  }
-                }
-              }
-            }
-          }
-        }
-      },
-      "post": {
-        "operationId": "PostDiscountsDiscount",
-        "summary": "Update a Discount",
-        "description": "Updates a Discount with a given set of rules that define how the Discount behaves.",
-        "parameters": [
-          {
-            "in": "path",
-            "name": "id",
-            "required": true,
-            "description": "The id of the Discount.",
-            "schema": {
-              "type": "string"
-            }
-          }
-        ],
-        "requestBody": {
-          "content": {
-            "application/json": {
-              "schema": {
-                "properties": {
-                  "code": {
-                    "type": "string",
-                    "description": "A unique code that will be used to redeem the Discount"
-                  },
-                  "is_dynamic": {
-                    "type": "string",
-                    "description": "Whether the Discount should have multiple instances of itself, each with a different code. This can be useful for automatically generated codes that all have to follow a common set of rules."
-                  },
-                  "rule": {
-                    "description": "The Discount Rule that defines how Discounts are calculated",
-                    "oneOf": [
-                      {
-                        "$ref": "#/components/schemas/discount_rule"
-                      }
-                    ]
-                  },
-                  "is_disabled": {
-                    "type": "boolean",
-                    "description": "Whether the Discount code is disabled on creation. You will have to enable it later to make it available to Customers."
-                  },
-                  "starts_at": {
-                    "type": "string",
-                    "format": "date-time",
-                    "description": "The time at which the Discount should be available."
-                  },
-                  "ends_at": {
-                    "type": "string",
-                    "format": "date-time",
-                    "description": "The time at which the Discount should no longer be available."
-                  },
-                  "regions": {
-                    "description": "A list of Region ids representing the Regions in which the Discount can be used.",
-                    "type": "array",
-                    "items": {
-                      "type": "string"
-                    }
-                  }
-                }
-              }
-            }
-          }
-        },
-        "tags": [
-          "Discount"
-        ],
-        "responses": {
-          "200": {
-            "description": "OK",
-            "content": {
-              "application/json": {
-                "schema": {
-                  "properties": {
-                    "discount": {
-                      "$ref": "#/components/schemas/discount"
-                    }
-                  }
-                }
-              }
-            }
-          }
-        }
-      }
-    },
-    "/discounts/{id}/dynamic-codes/{code}": {
-      "delete": {
-        "operationId": "DeleteDiscountsDiscountDynamicCodesCode",
-        "summary": "Delete a dynamic code",
-        "description": "Deletes a dynamic code from a Discount.",
-        "parameters": [
-          {
-            "in": "path",
-            "name": "id",
-            "required": true,
-            "description": "The id of the Discount",
-            "schema": {
-              "type": "string"
-            }
-          },
-          {
-            "in": "path",
-            "name": "code",
-            "required": true,
-            "description": "The id of the Discount",
-            "schema": {
-              "type": "string"
-            }
-          }
-        ],
-        "tags": [
-          "Discount"
-        ],
-        "responses": {
-          "200": {
-            "description": "OK",
-            "content": {
-              "application/json": {
-                "schema": {
-                  "properties": {
-                    "discount": {
-                      "$ref": "#/components/schemas/discount"
-                    }
-                  }
-                }
-              }
-            }
-          }
-        }
-      }
-    },
-=======
->>>>>>> 037b1896
     "/notifications": {
       "get": {
         "operationId": "GetNotifications",
@@ -4229,35 +3915,6 @@
         }
       }
     },
-    "/returns": {
-      "get": {
-        "operationId": "GetReturns",
-        "summary": "List Returns",
-        "description": "Retrieves a list of Returns",
-        "tags": [
-          "Return"
-        ],
-        "responses": {
-          "200": {
-            "description": "OK",
-            "content": {
-              "application/json": {
-                "schema": {
-                  "properties": {
-                    "returns": {
-                      "type": "array",
-                      "items": {
-                        "$ref": "#/components/schemas/return"
-                      }
-                    }
-                  }
-                }
-              }
-            }
-          }
-        }
-      }
-    },
     "/regions/{id}/countries": {
       "post": {
         "operationId": "PostRegionsRegionCountries",
@@ -4888,6 +4545,35 @@
                   "properties": {
                     "region": {
                       "$ref": "#/components/schemas/region"
+                    }
+                  }
+                }
+              }
+            }
+          }
+        }
+      }
+    },
+    "/returns": {
+      "get": {
+        "operationId": "GetReturns",
+        "summary": "List Returns",
+        "description": "Retrieves a list of Returns",
+        "tags": [
+          "Return"
+        ],
+        "responses": {
+          "200": {
+            "description": "OK",
+            "content": {
+              "application/json": {
+                "schema": {
+                  "properties": {
+                    "returns": {
+                      "type": "array",
+                      "items": {
+                        "$ref": "#/components/schemas/return"
+                      }
                     }
                   }
                 }
