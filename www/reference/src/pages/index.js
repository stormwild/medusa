--- conflicted
+++ resolved
@@ -1,29 +1,15 @@
 import React from "react"
-<<<<<<< HEAD
-=======
 import { graphql } from "gatsby"
->>>>>>> a4a127ed
 import { Helmet } from "react-helmet"
 import { Flex, Box } from "theme-ui"
 
 import Layout from "../components/layout"
-<<<<<<< HEAD
-import { graphql } from "gatsby"
-=======
->>>>>>> a4a127ed
 import Section from "../components/section"
 import ReferenceItem from "../components/ReferenceItem"
 
 export default function Home({ data }) {
-<<<<<<< HEAD
-  const { apiNode } = data
-  const {
-    apiNode: { sections },
-  } = data
-=======
   console.log("api node: ", data)
   const { admin, store } = data
->>>>>>> a4a127ed
 
   const Sections = admin.sections.map(({ section }) => (
     <Section
