--- conflicted
+++ resolved
@@ -80,7 +80,6 @@
         },
         {
           type: 'dropdown',
-<<<<<<< HEAD
           label: 'References',
           items: [
             {
@@ -102,7 +101,9 @@
               label: "Services Reference",
             },
           ]
-=======
+        },
+        {
+          type: 'dropdown',
           label: 'REST API Reference',
           items: [
             {
@@ -114,7 +115,6 @@
               href: '/api/admin',
             },
           ],
->>>>>>> 8d31c7cd
         },
         {
           href: "https://github.com/medusajs/medusa",
