// API
<<<<<<< HEAD
=======
process.chdir(__dirname)

>>>>>>> eb8e247e
module.exports = {
  name: "api",
  testEnvironment: `node`,
  rootDir: "./",
  testPathIgnorePatterns: [
    `/examples/`,
    `/www/`,
    `/dist/`,
    `/node_modules/`,
    `__tests__/fixtures`,
    `__testfixtures__`,
    `.cache`,
  ],
  transformIgnorePatterns: [`/dist`],
  transform: { "^.+\\.[jt]s$": `../../jest-transformer.js` },
  setupFilesAfterEnv: ["../setup.js"],
  globalSetup: "../globalSetup.js",
  globalTeardown: "../globalTeardown.js",
}<|MERGE_RESOLUTION|>--- conflicted
+++ resolved
@@ -1,9 +1,6 @@
 // API
-<<<<<<< HEAD
-=======
 process.chdir(__dirname)
 
->>>>>>> eb8e247e
 module.exports = {
   name: "api",
   testEnvironment: `node`,
