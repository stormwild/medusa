const path = require("path")

const setupServer = require("../../../helpers/setup-server")
const { useApi } = require("../../../helpers/use-api")
const { initDb, useDb } = require("../../../helpers/use-db")

const adminSeeder = require("../../helpers/admin-seeder")
const userSeeder = require("../../helpers/user-seeder")

const { simpleBatchJobFactory } = require("../../factories")

jest.setTimeout(50000)

const adminReqConfig = {
  headers: {
    Authorization: "Bearer test_token",
  },
}

const setupJobDb = async (dbConnection) => {
  try {
    await adminSeeder(dbConnection)
    await userSeeder(dbConnection)

    await simpleBatchJobFactory(dbConnection, {
      id: "job_1",
      type: "batch_1",
      created_by: "admin_user",
    })
    await simpleBatchJobFactory(dbConnection, {
      id: "job_2",
      type: "batch_2",
<<<<<<< HEAD
      awaiting_confirmation_at: new Date(),
=======
      ready_at: new Date(),
>>>>>>> 87266d5e
      created_by: "admin_user",
    })
    await simpleBatchJobFactory(dbConnection, {
      id: "job_3",
      type: "batch_2",
<<<<<<< HEAD
      awaiting_confirmation_at: new Date(),
=======
      ready_at: new Date(),
>>>>>>> 87266d5e
      created_by: "admin_user",
    })
    await simpleBatchJobFactory(dbConnection, {
      id: "job_4",
      type: "batch_1",
<<<<<<< HEAD
      status: "awaiting_confirmation",
=======
      ready_at: new Date(),
>>>>>>> 87266d5e
      created_by: "member-user",
    })
  } catch (err) {
    console.log(err)
    throw err
  }
}

<<<<<<< HEAD
describe("/admin/batch", () => {
=======
describe("/admin/batch-jobs", () => {
>>>>>>> 87266d5e
  let medusaProcess
  let dbConnection

  beforeAll(async () => {
    const cwd = path.resolve(path.join(__dirname, "..", ".."))
    dbConnection = await initDb({ cwd })
    medusaProcess = await setupServer({ cwd, verbose: false })
  })

  afterAll(async () => {
    const db = useDb()
    await db.shutdown()

    medusaProcess.kill()
  })

  describe("GET /admin/batch-jobs", () => {
    beforeEach(async () => {
      await setupJobDb(dbConnection)
    })

    afterEach(async () => {
      const db = useDb()
      await db.teardown()
    })

    it("lists batch jobs created by the user", async () => {
      const api = useApi()
      const response = await api.get("/admin/batch-jobs", adminReqConfig)

      expect(response.status).toEqual(200)
      expect(response.data.batch_jobs.length).toEqual(3)
      expect(response.data).toMatchSnapshot({
        batch_jobs: [
          {
            created_at: expect.any(String),
            updated_at: expect.any(String),
            created_by: "admin_user"
          },
          {
            created_at: expect.any(String),
            updated_at: expect.any(String),
            created_by: "admin_user"
          },
          {
            created_at: expect.any(String),
            updated_at: expect.any(String),
            created_by: "admin_user"
          },
        ],
      })
    })
  })

<<<<<<< HEAD
  describe("GET /admin/batch/:id", () => {
=======
  describe("GET /admin/batch-jobs/:id", () => {
>>>>>>> 87266d5e
    beforeEach(async () => {
      await setupJobDb(dbConnection)
    })

    afterEach(async () => {
      const db = useDb()
      await db.teardown()
    })

    it("return batch job created by the user", async () => {
      const api = useApi()
<<<<<<< HEAD
      const response = await api.get("/admin/batch/job_1", adminReqConfig)
=======
      const response = await api.get("/admin/batch-jobs/job_1", adminReqConfig)
>>>>>>> 87266d5e

      expect(response.status).toEqual(200)
      expect(response.data.batch_job).toEqual(expect.objectContaining({
        created_at: expect.any(String),
        updated_at: expect.any(String),
        created_by: "admin_user"
      }))
    })

    it("should fail on batch job created by other user", async () => {
      const api = useApi()
<<<<<<< HEAD
      await api.get("/admin/batch/job_4", adminReqConfig)
=======
      await api.get("/admin/batch-jobs/job_4", adminReqConfig)
>>>>>>> 87266d5e
        .catch((err) => {
          expect(err.response.status).toEqual(400)
          expect(err.response.data.type).toEqual("not_allowed")
          expect(err.response.data.message).toEqual(
            "Cannot access a batch job that does not belong to the logged in user"
          )
        })
    })
  })

<<<<<<< HEAD
  describe("POST /admin/batch/", () => {
=======
  describe("POST /admin/batch-jobs/", () => {
>>>>>>> 87266d5e
    beforeEach(async() => {
      try {
        await adminSeeder(dbConnection)
      } catch (err) {
        console.log(err)
        throw err
      }
    })

    afterEach(async() => {
      const db = useDb()
      await db.teardown()
    })

    it("Creates a batch job", async() => {
      const api = useApi()

      const response = await api.post(
<<<<<<< HEAD
        "/admin/batch",
        {
          type: "batch_1",
          context: JSON.stringify({}),
=======
        "/admin/batch-jobs",
        {
          type: "batch_1",
          context: {},
>>>>>>> 87266d5e
        },
        adminReqConfig
      )

      expect(response.status).toEqual(201)
      expect(response.data.batch_job).toMatchSnapshot({
        created_by: "admin_user",
        status: "created",
        id: expect.any(String),
        created_at: expect.any(String),
        updated_at: expect.any(String),
      })
    })
  })

<<<<<<< HEAD
  describe("POST /admin/batch/:id/confirm", () => {
=======
  describe("POST /admin/batch-jobs/:id/confirm", () => {
>>>>>>> 87266d5e
    beforeEach(async () => {
      await setupJobDb(dbConnection)
    })

    afterEach(async () => {
      const db = useDb()
      await db.teardown()
    })

    it("Fails to confirm a batch job created by a different user", async () => {
      const api = useApi()

      const jobId = "job_4"

      api
<<<<<<< HEAD
        .post(`/admin/batch/${jobId}/confirm`, {}, adminReqConfig)
=======
        .post(`/admin/batch-jobs/${jobId}/confirm`, {}, adminReqConfig)
>>>>>>> 87266d5e
        .catch((err) => {
          expect(err.response.status).toEqual(400)
          expect(err.response.data.type).toEqual("not_allowed")
          expect(err.response.data.message).toEqual(
            "Cannot access a batch job that does not belong to the logged in user"
          )
        })
    })
  })

<<<<<<< HEAD
  describe("POST /admin/batch/:id/cancel", () => {
=======
  describe("POST /admin/batch-jobs/:id/cancel", () => {
>>>>>>> 87266d5e
    beforeEach(async () => {
      try {
        await setupJobDb(dbConnection)
        await simpleBatchJobFactory(dbConnection, {
          id: "job_complete",
          type: "batch_1",
          created_by: "admin_user",
          completed_at: new Date(),
        })
      } catch (e) {
<<<<<<< HEAD
        console.log(err)
        throw err
=======
        console.log(e)
        throw e
>>>>>>> 87266d5e
      }
    })

    afterEach(async () => {
      const db = useDb()
      await db.teardown()
    })

    it("Cancels batch job created by the user", async () => {
      const api = useApi()

      const jobId = "job_1"

      const response = await api.post(
<<<<<<< HEAD
        `/admin/batch/${jobId}/cancel`,
=======
        `/admin/batch-jobs/${jobId}/cancel`,
>>>>>>> 87266d5e
        {},
        adminReqConfig
      )

      expect(response.status).toEqual(200)
      expect(response.data.batch_job).toMatchSnapshot({
        created_at: expect.any(String),
        updated_at: expect.any(String),
        canceled_at: expect.any(String),
        status: "canceled",
      })
    })

    it("Fails to cancel a batch job created by a different user", async () => {
      expect.assertions(3)
      const api = useApi()

      const jobId = "job_4"

      api
<<<<<<< HEAD
        .post(`/admin/batch/${jobId}/cancel`, {}, adminReqConfig)
=======
        .post(`/admin/batch-jobs/${jobId}/cancel`, {}, adminReqConfig)
>>>>>>> 87266d5e
        .catch((err) => {
          expect(err.response.status).toEqual(400)
          expect(err.response.data.type).toEqual("not_allowed")
          expect(err.response.data.message).toEqual(
            "Cannot access a batch job that does not belong to the logged in user"
          )
        })
    })

    it("Fails to cancel a batch job that is already complete", async () => {
      expect.assertions(3)
      const api = useApi()

      const jobId = "job_complete"

      await api
<<<<<<< HEAD
        .post(`/admin/batch/${jobId}/cancel`, {}, adminReqConfig)
=======
        .post(`/admin/batch-jobs/${jobId}/cancel`, {}, adminReqConfig)
>>>>>>> 87266d5e
        .catch((err) => {
          expect(err.response.status).toEqual(400)
          expect(err.response.data.type).toEqual("not_allowed")
          expect(err.response.data.message).toEqual(
            "Cannot cancel completed batch job"
          )
        })
    })
  })
})<|MERGE_RESOLUTION|>--- conflicted
+++ resolved
@@ -30,31 +30,19 @@
     await simpleBatchJobFactory(dbConnection, {
       id: "job_2",
       type: "batch_2",
-<<<<<<< HEAD
-      awaiting_confirmation_at: new Date(),
-=======
       ready_at: new Date(),
->>>>>>> 87266d5e
       created_by: "admin_user",
     })
     await simpleBatchJobFactory(dbConnection, {
       id: "job_3",
       type: "batch_2",
-<<<<<<< HEAD
-      awaiting_confirmation_at: new Date(),
-=======
       ready_at: new Date(),
->>>>>>> 87266d5e
       created_by: "admin_user",
     })
     await simpleBatchJobFactory(dbConnection, {
       id: "job_4",
       type: "batch_1",
-<<<<<<< HEAD
-      status: "awaiting_confirmation",
-=======
       ready_at: new Date(),
->>>>>>> 87266d5e
       created_by: "member-user",
     })
   } catch (err) {
@@ -63,11 +51,7 @@
   }
 }
 
-<<<<<<< HEAD
-describe("/admin/batch", () => {
-=======
 describe("/admin/batch-jobs", () => {
->>>>>>> 87266d5e
   let medusaProcess
   let dbConnection
 
@@ -122,11 +106,7 @@
     })
   })
 
-<<<<<<< HEAD
-  describe("GET /admin/batch/:id", () => {
-=======
   describe("GET /admin/batch-jobs/:id", () => {
->>>>>>> 87266d5e
     beforeEach(async () => {
       await setupJobDb(dbConnection)
     })
@@ -138,11 +118,7 @@
 
     it("return batch job created by the user", async () => {
       const api = useApi()
-<<<<<<< HEAD
-      const response = await api.get("/admin/batch/job_1", adminReqConfig)
-=======
       const response = await api.get("/admin/batch-jobs/job_1", adminReqConfig)
->>>>>>> 87266d5e
 
       expect(response.status).toEqual(200)
       expect(response.data.batch_job).toEqual(expect.objectContaining({
@@ -154,11 +130,7 @@
 
     it("should fail on batch job created by other user", async () => {
       const api = useApi()
-<<<<<<< HEAD
-      await api.get("/admin/batch/job_4", adminReqConfig)
-=======
       await api.get("/admin/batch-jobs/job_4", adminReqConfig)
->>>>>>> 87266d5e
         .catch((err) => {
           expect(err.response.status).toEqual(400)
           expect(err.response.data.type).toEqual("not_allowed")
@@ -169,11 +141,7 @@
     })
   })
 
-<<<<<<< HEAD
-  describe("POST /admin/batch/", () => {
-=======
   describe("POST /admin/batch-jobs/", () => {
->>>>>>> 87266d5e
     beforeEach(async() => {
       try {
         await adminSeeder(dbConnection)
@@ -192,17 +160,10 @@
       const api = useApi()
 
       const response = await api.post(
-<<<<<<< HEAD
-        "/admin/batch",
-        {
-          type: "batch_1",
-          context: JSON.stringify({}),
-=======
         "/admin/batch-jobs",
         {
           type: "batch_1",
           context: {},
->>>>>>> 87266d5e
         },
         adminReqConfig
       )
@@ -218,11 +179,7 @@
     })
   })
 
-<<<<<<< HEAD
-  describe("POST /admin/batch/:id/confirm", () => {
-=======
   describe("POST /admin/batch-jobs/:id/confirm", () => {
->>>>>>> 87266d5e
     beforeEach(async () => {
       await setupJobDb(dbConnection)
     })
@@ -238,11 +195,7 @@
       const jobId = "job_4"
 
       api
-<<<<<<< HEAD
-        .post(`/admin/batch/${jobId}/confirm`, {}, adminReqConfig)
-=======
         .post(`/admin/batch-jobs/${jobId}/confirm`, {}, adminReqConfig)
->>>>>>> 87266d5e
         .catch((err) => {
           expect(err.response.status).toEqual(400)
           expect(err.response.data.type).toEqual("not_allowed")
@@ -253,11 +206,7 @@
     })
   })
 
-<<<<<<< HEAD
-  describe("POST /admin/batch/:id/cancel", () => {
-=======
   describe("POST /admin/batch-jobs/:id/cancel", () => {
->>>>>>> 87266d5e
     beforeEach(async () => {
       try {
         await setupJobDb(dbConnection)
@@ -268,13 +217,8 @@
           completed_at: new Date(),
         })
       } catch (e) {
-<<<<<<< HEAD
-        console.log(err)
-        throw err
-=======
         console.log(e)
         throw e
->>>>>>> 87266d5e
       }
     })
 
@@ -289,11 +233,7 @@
       const jobId = "job_1"
 
       const response = await api.post(
-<<<<<<< HEAD
-        `/admin/batch/${jobId}/cancel`,
-=======
         `/admin/batch-jobs/${jobId}/cancel`,
->>>>>>> 87266d5e
         {},
         adminReqConfig
       )
@@ -314,11 +254,7 @@
       const jobId = "job_4"
 
       api
-<<<<<<< HEAD
-        .post(`/admin/batch/${jobId}/cancel`, {}, adminReqConfig)
-=======
         .post(`/admin/batch-jobs/${jobId}/cancel`, {}, adminReqConfig)
->>>>>>> 87266d5e
         .catch((err) => {
           expect(err.response.status).toEqual(400)
           expect(err.response.data.type).toEqual("not_allowed")
@@ -335,11 +271,7 @@
       const jobId = "job_complete"
 
       await api
-<<<<<<< HEAD
-        .post(`/admin/batch/${jobId}/cancel`, {}, adminReqConfig)
-=======
         .post(`/admin/batch-jobs/${jobId}/cancel`, {}, adminReqConfig)
->>>>>>> 87266d5e
         .catch((err) => {
           expect(err.response.status).toEqual(400)
           expect(err.response.data.type).toEqual("not_allowed")
